/*---------------------------------------------------------------------------------------------
 *  Copyright (c) Microsoft Corporation. All rights reserved.
 *  Licensed under the MIT License. See License.txt in the project root for license information.
 *--------------------------------------------------------------------------------------------*/

import { URI } from 'vs/base/common/uri';
import { IBackupFileService, IResolvedBackup } from 'vs/workbench/services/backup/common/backup';
import { ITextSnapshot } from 'vs/editor/common/model';
import { createTextBufferFactoryFromSnapshot } from 'vs/editor/common/model/textModel';
import { keys, ResourceMap } from 'vs/base/common/map';
import { registerSingleton } from 'vs/platform/instantiation/common/extensions';
import { Event } from 'vs/base/common/event';
import { createDecorator } from 'vs/platform/instantiation/common/instantiation';
import { IClipboardService } from 'vs/platform/clipboard/common/clipboardService';
// tslint:disable-next-line: import-patterns no-standalone-editor
import { SimpleConfigurationService as StandaloneEditorConfigurationService, StandaloneKeybindingService, SimpleResourcePropertiesService } from 'vs/editor/standalone/browser/simpleServices';
import { IDownloadService } from 'vs/platform/download/common/download';
import { CancellationToken } from 'vs/base/common/cancellation';
import { IExtensionHostDebugParams, IDebugParams } from 'vs/platform/environment/common/environment';
import { IExtensionGalleryService, IQueryOptions, IGalleryExtension, InstallOperation, StatisticType, ITranslation, IGalleryExtensionVersion, IExtensionIdentifier, IReportedExtension, IExtensionManagementService, ILocalExtension, IGalleryMetadata, IExtensionTipsService, ExtensionRecommendationReason, IExtensionRecommendation, IExtensionEnablementService, EnablementState } from 'vs/platform/extensionManagement/common/extensionManagement';
import { IPager } from 'vs/base/common/paging';
import { IExtensionManifest, ExtensionType, ExtensionIdentifier, IExtension } from 'vs/platform/extensions/common/extensions';
import { NullExtensionService, IExtensionService } from 'vs/workbench/services/extensions/common/extensions';
import { IURLHandler, IURLService } from 'vs/platform/url/common/url';
import { IContextKeyService } from 'vs/platform/contextkey/common/contextkey';
import { ICommandService } from 'vs/platform/commands/common/commands';
import { ITelemetryService, ITelemetryData, ITelemetryInfo } from 'vs/platform/telemetry/common/telemetry';
import { INotificationService } from 'vs/platform/notification/common/notification';
import { AbstractLifecycleService } from 'vs/platform/lifecycle/common/lifecycleService';
import { ILogService, LogLevel, ConsoleLogService } from 'vs/platform/log/common/log';
import { ShutdownReason, ILifecycleService } from 'vs/platform/lifecycle/common/lifecycle';
import { IMenubarService, IMenubarData } from 'vs/platform/menubar/common/menubar';
import { IProductService } from 'vs/platform/product/common/product';
import { isEqualOrParent, isEqual } from 'vs/base/common/resources';
import { ISearchService, ITextQueryProps, ISearchProgressItem, ISearchComplete, IFileQueryProps, SearchProviderType, ISearchResultProvider, ITextQuery, IFileMatch, QueryType, FileMatch, pathIncludedInQuery } from 'vs/workbench/services/search/common/search';
import { IModelService } from 'vs/editor/common/services/modelService';
import { IEditorService } from 'vs/workbench/services/editor/common/editorService';
import { IUntitledEditorService } from 'vs/workbench/services/untitled/common/untitledEditorService';
import { coalesce } from 'vs/base/common/arrays';
import { Schemas } from 'vs/base/common/network';
import { editorMatchesToTextSearchResults, addContextToEditorMatches } from 'vs/workbench/services/search/common/searchHelpers';
import { Disposable, IDisposable } from 'vs/base/common/lifecycle';
import { InMemoryStorageService, IStorageService } from 'vs/platform/storage/common/storage';
import { ITextMateService, IGrammar as ITextMategrammar } from 'vs/workbench/services/textMate/common/textMateService';
import { LanguageId, TokenizationRegistry } from 'vs/editor/common/modes';
import { IUpdateService, State } from 'vs/platform/update/common/update';
import { IWindowConfiguration, IPath, IPathsToWaitFor, IWindowService, INativeOpenDialogOptions, IEnterWorkspaceResult, IURIToOpen, IMessageBoxResult, IWindowsService, IOpenSettings } from 'vs/platform/windows/common/windows';
import { IProcessEnvironment } from 'vs/base/common/platform';
import { IWorkspaceIdentifier, ISingleFolderWorkspaceIdentifier, IWorkspaceFolderCreationData, isSingleFolderWorkspaceIdentifier, IWorkspacesService } from 'vs/platform/workspaces/common/workspaces';
import { ExportData } from 'vs/base/common/performance';
import { IRecentlyOpened, IRecent } from 'vs/platform/history/common/history';
import { ISerializableCommandAction } from 'vs/platform/actions/common/actions';
import { IWorkspaceEditingService } from 'vs/workbench/services/workspace/common/workspaceEditing';
import { IWorkspaceContextService, Workspace, toWorkspaceFolder, IWorkspaceFolder, WorkbenchState, IWorkspace } from 'vs/platform/workspace/common/workspace';
import { ITextResourcePropertiesService } from 'vs/editor/common/services/resourceConfiguration';
import { IKeybindingService } from 'vs/platform/keybinding/common/keybinding';
import { IConfigurationService } from 'vs/platform/configuration/common/configuration';
import { Color, RGBA } from 'vs/base/common/color';
import { ITunnelService } from 'vs/platform/remote/common/tunnel';
import { IWorkbenchEnvironmentService } from 'vs/workbench/services/environment/common/environmentService';
import { IFileService } from 'vs/platform/files/common/files';

export const workspaceResource = URI.file((<any>self).USER_HOME_DIR || '/').with({
	scheme: Schemas.vscodeRemote,
<<<<<<< HEAD
	authority: document.location.host,
	path: (<any>self).USER_HOME_DIR || '/'
=======
	authority: document.location.host
>>>>>>> f607c9ba
});

//#region Backup File

export class SimpleBackupFileService implements IBackupFileService {

	_serviceBrand: any;

	private backups: Map<string, ITextSnapshot> = new Map();

	hasBackups(): Promise<boolean> {
		return Promise.resolve(this.backups.size > 0);
	}

	loadBackupResource(resource: URI): Promise<URI | undefined> {
		const backupResource = this.toBackupResource(resource);
		if (this.backups.has(backupResource.toString())) {
			return Promise.resolve(backupResource);
		}

		return Promise.resolve(undefined);
	}

	backupResource<T extends object>(resource: URI, content: ITextSnapshot, versionId?: number, meta?: T): Promise<void> {
		const backupResource = this.toBackupResource(resource);
		this.backups.set(backupResource.toString(), content);

		return Promise.resolve();
	}

	resolveBackupContent<T extends object>(backupResource: URI): Promise<IResolvedBackup<T>> {
		const snapshot = this.backups.get(backupResource.toString());
		if (snapshot) {
			return Promise.resolve({ value: createTextBufferFactoryFromSnapshot(snapshot) });
		}

		return Promise.reject('Unexpected backup resource to resolve');
	}

	getWorkspaceFileBackups(): Promise<URI[]> {
		return Promise.resolve(keys(this.backups).map(key => URI.parse(key)));
	}

	discardResourceBackup(resource: URI): Promise<void> {
		this.backups.delete(this.toBackupResource(resource).toString());

		return Promise.resolve();
	}

	discardAllWorkspaceBackups(): Promise<void> {
		this.backups.clear();

		return Promise.resolve();
	}

	toBackupResource(resource: URI): URI {
		return resource;
	}
}

registerSingleton(IBackupFileService, SimpleBackupFileService, true);

//#endregion

//#region Broadcast

export const IBroadcastService = createDecorator<IBroadcastService>('broadcastService');

export interface IBroadcast {
	channel: string;
	payload: any;
}

export interface IBroadcastService {
	_serviceBrand: any;

	onBroadcast: Event<IBroadcast>;

	broadcast(b: IBroadcast): void;
}

export class SimpleBroadcastService implements IBroadcastService {

	_serviceBrand: any;

	readonly onBroadcast: Event<IBroadcast> = Event.None;

	broadcast(b: IBroadcast): void { }
}

registerSingleton(IBroadcastService, SimpleBroadcastService, true);

//#endregion

//#region Clipboard

export class SimpleClipboardService implements IClipboardService {

	_serviceBrand: any;

	writeText(text: string, type?: string): void { }

	readText(type?: string): string {
		// @ts-ignore
		return undefined;
	}

	readFindText(): string {
		// @ts-ignore
		return undefined;
	}

	writeFindText(text: string): void { }

	writeResources(resources: URI[]): void { }

	readResources(): URI[] {
		return [];
	}

	hasResources(): boolean {
		return false;
	}
}

registerSingleton(IClipboardService, SimpleClipboardService, true);

//#endregion

//#region Configuration

export class SimpleConfigurationService extends StandaloneEditorConfigurationService { }

registerSingleton(IConfigurationService, SimpleConfigurationService);

//#endregion

//#region Dialog

// export class SimpleDialogService extends StandaloneEditorDialogService { }

// registerSingleton(IDialogService, SimpleDialogService, true);

//#endregion

//#region Download

export class SimpleDownloadService implements IDownloadService {

	_serviceBrand: any;

	download(uri: URI, to?: string, cancellationToken?: CancellationToken): Promise<string> {
		// @ts-ignore
		return Promise.resolve(undefined);
	}
}

registerSingleton(IDownloadService, SimpleDownloadService, true);

//#endregion

//#region Environment

export class SimpleWorkbenchEnvironmentService implements IWorkbenchEnvironmentService {
	configuration: IWindowConfiguration = new SimpleWindowConfiguration();
	untitledWorkspacesHome: URI;
	extensionTestsLocationURI?: URI;
	_serviceBrand: any;
	args = { _: [] };
	execPath: string;
	cliPath: string;
	appRoot: string = '/web/';
	userHome: string;
	userDataPath: string;
	appNameLong: string;
	appQuality?: string;
	appSettingsHome: string = '/web/settings';
	appSettingsPath: string = '/web/settings/settings.json';
	appKeybindingsPath: string = '/web/settings/keybindings.json';
	machineSettingsHome: string;
	machineSettingsPath: string;
	settingsSearchBuildId?: number;
	settingsSearchUrl?: string;
	globalStorageHome: string;
	workspaceStorageHome: string;
	backupHome: string;
	backupWorkspacesPath: string;
	workspacesHome: string;
	isExtensionDevelopment: boolean;
	disableExtensions: boolean | string[];
	builtinExtensionsPath: string;
	extensionsPath: string;
	extensionDevelopmentLocationURI?: URI[];
	extensionTestsPath?: string;
	debugExtensionHost: IExtensionHostDebugParams;
	debugSearch: IDebugParams;
	logExtensionHostCommunication: boolean;
	isBuilt: boolean;
	wait: boolean;
	status: boolean;
	log?: string;
	logsPath: string = '/web/logs';
	verbose: boolean;
	skipGettingStarted: boolean;
	skipReleaseNotes: boolean;
	skipAddToRecentlyOpened: boolean;
	mainIPCHandle: string;
	sharedIPCHandle: string;
	nodeCachedDataDir?: string;
	installSourcePath: string;
	disableUpdates: boolean;
	disableCrashReporter: boolean;
	driverHandle?: string;
	driverVerbose: boolean;
}


//#endregion

//#region Extension Gallery

export class SimpleExtensionGalleryService implements IExtensionGalleryService {

	_serviceBrand: any;

	isEnabled(): boolean {
		return false;
	}

	query(token: CancellationToken): Promise<IPager<IGalleryExtension>>;
	query(options: IQueryOptions, token: CancellationToken): Promise<IPager<IGalleryExtension>>;
	query(arg1: any, arg2?: any): Promise<IPager<IGalleryExtension>> {
		// @ts-ignore
		return Promise.resolve(undefined);
	}

	download(extension: IGalleryExtension, operation: InstallOperation): Promise<string> {
		// @ts-ignore
		return Promise.resolve(undefined);
	}

	reportStatistic(publisher: string, name: string, version: string, type: StatisticType): Promise<void> {
		return Promise.resolve(undefined);
	}

	getReadme(extension: IGalleryExtension, token: CancellationToken): Promise<string> {
		// @ts-ignore
		return Promise.resolve(undefined);
	}

	getManifest(extension: IGalleryExtension, token: CancellationToken): Promise<IExtensionManifest> {
		// @ts-ignore
		return Promise.resolve(undefined);
	}

	getChangelog(extension: IGalleryExtension, token: CancellationToken): Promise<string> {
		// @ts-ignore
		return Promise.resolve(undefined);
	}

	getCoreTranslation(extension: IGalleryExtension, languageId: string): Promise<ITranslation> {
		// @ts-ignore
		return Promise.resolve(undefined);
	}

	getAllVersions(extension: IGalleryExtension, compatible: boolean): Promise<IGalleryExtensionVersion[]> {
		// @ts-ignore
		return Promise.resolve(undefined);
	}

	loadAllDependencies(dependencies: IExtensionIdentifier[], token: CancellationToken): Promise<IGalleryExtension[]> {
		// @ts-ignore
		return Promise.resolve(undefined);
	}

	getExtensionsReport(): Promise<IReportedExtension[]> {
		// @ts-ignore
		return Promise.resolve(undefined);
	}

	// @ts-ignore
	getCompatibleExtension(extension: IGalleryExtension): Promise<IGalleryExtension>;
	getCompatibleExtension(id: IExtensionIdentifier, version?: string): Promise<IGalleryExtension>;
	getCompatibleExtension(id: any, version?: any) {
		return Promise.resolve(undefined);
	}
}

registerSingleton(IExtensionGalleryService, SimpleExtensionGalleryService, true);

//#endregion

//#region Extension Management

//#region Extension Enablement

export class SimpleExtensionEnablementService implements IExtensionEnablementService {

	_serviceBrand: any;

	readonly onEnablementChanged = Event.None;

	readonly allUserExtensionsDisabled = true;

	getEnablementState(extension: IExtension): EnablementState {
		return EnablementState.Disabled;
	}

	canChangeEnablement(extension: IExtension): boolean {
		return false;
	}

	setEnablement(extensions: IExtension[], newState: EnablementState): Promise<boolean[]> {
		throw new Error('not implemented');
	}

	isEnabled(extension: IExtension): boolean {
		return false;
	}

}

registerSingleton(IExtensionEnablementService, SimpleExtensionEnablementService, true);

//#endregion

//#region Extension Tips

export class SimpleExtensionTipsService implements IExtensionTipsService {
	_serviceBrand: any;

	onRecommendationChange = Event.None;

	getAllRecommendationsWithReason(): { [id: string]: { reasonId: ExtensionRecommendationReason; reasonText: string; }; } {
		return Object.create(null);
	}

	getFileBasedRecommendations(): IExtensionRecommendation[] {
		return [];
	}

	getOtherRecommendations(): Promise<IExtensionRecommendation[]> {
		return Promise.resolve([]);
	}

	getWorkspaceRecommendations(): Promise<IExtensionRecommendation[]> {
		return Promise.resolve([]);
	}

	getKeymapRecommendations(): IExtensionRecommendation[] {
		return [];
	}

	toggleIgnoredRecommendation(extensionId: string, shouldIgnore: boolean): void {
	}

	getAllIgnoredRecommendations(): { global: string[]; workspace: string[]; } {
		return Object.create(null);
	}
}

registerSingleton(IExtensionTipsService, SimpleExtensionTipsService, true);

//#endregion

export class SimpleExtensionManagementService implements IExtensionManagementService {

	_serviceBrand: any;

	onInstallExtension = Event.None;
	onDidInstallExtension = Event.None;
	onUninstallExtension = Event.None;
	onDidUninstallExtension = Event.None;

	zip(extension: ILocalExtension): Promise<URI> {
		// @ts-ignore
		return Promise.resolve(undefined);
	}

	unzip(zipLocation: URI, type: ExtensionType): Promise<IExtensionIdentifier> {
		// @ts-ignore
		return Promise.resolve(undefined);
	}

	install(vsix: URI): Promise<IExtensionIdentifier> {
		// @ts-ignore
		return Promise.resolve(undefined);
	}

	installFromGallery(extension: IGalleryExtension): Promise<void> {
		return Promise.resolve(undefined);
	}

	uninstall(extension: ILocalExtension, force?: boolean): Promise<void> {
		return Promise.resolve(undefined);
	}

	reinstallFromGallery(extension: ILocalExtension): Promise<void> {
		return Promise.resolve(undefined);
	}

	getInstalled(type?: ExtensionType): Promise<ILocalExtension[]> {
		// @ts-ignore
		return Promise.resolve(undefined);
	}

	getExtensionsReport(): Promise<IReportedExtension[]> {
		// @ts-ignore
		return Promise.resolve(undefined);
	}

	updateMetadata(local: ILocalExtension, metadata: IGalleryMetadata): Promise<ILocalExtension> {
		// @ts-ignore
		return Promise.resolve(undefined);
	}
}

registerSingleton(IExtensionManagementService, SimpleExtensionManagementService);

//#endregion

//#region Extensions

export class SimpleExtensionService extends NullExtensionService { }

registerSingleton(IExtensionService, SimpleExtensionService);

//#endregion

//#region Extension URL Handler

export const IExtensionUrlHandler = createDecorator<IExtensionUrlHandler>('inactiveExtensionUrlHandler');

export interface IExtensionUrlHandler {
	readonly _serviceBrand: any;
	registerExtensionHandler(extensionId: ExtensionIdentifier, handler: IURLHandler): void;
	unregisterExtensionHandler(extensionId: ExtensionIdentifier): void;
}

export class SimpleExtensionURLHandler implements IExtensionUrlHandler {

	_serviceBrand: any;

	registerExtensionHandler(extensionId: ExtensionIdentifier, handler: IURLHandler): void { }

	unregisterExtensionHandler(extensionId: ExtensionIdentifier): void { }
}

registerSingleton(IExtensionUrlHandler, SimpleExtensionURLHandler, true);

//#endregion

//#region Keybinding

export class SimpleKeybindingService extends StandaloneKeybindingService {
	constructor(
		@IContextKeyService contextKeyService: IContextKeyService,
		@ICommandService commandService: ICommandService,
		@ITelemetryService telemetryService: ITelemetryService,
		@INotificationService notificationService: INotificationService,
	) {
		super(contextKeyService, commandService, telemetryService, notificationService, window.document.body);
	}
}

registerSingleton(IKeybindingService, SimpleKeybindingService);

//#endregion

//#region Lifecycle

export class SimpleLifecycleService extends AbstractLifecycleService {

	_serviceBrand: any;

	constructor(
		@ILogService readonly logService: ILogService
	) {
		super(logService);

		this.registerListeners();
	}

	private registerListeners(): void {
		window.onbeforeunload = () => this.beforeUnload();
	}

	private beforeUnload(): string {

		// Before Shutdown
		this._onBeforeShutdown.fire({
			veto(value) {
				if (value === true) {
					console.warn(new Error('Preventing onBeforeUnload currently not supported'));
				} else if (value instanceof Promise) {
					console.warn(new Error('Long running onBeforeShutdown currently not supported'));
				}
			},
			reason: ShutdownReason.QUIT
		});

		// Will Shutdown
		this._onWillShutdown.fire({
			join() {
				console.warn(new Error('Long running onWillShutdown currently not supported'));
			},
			reason: ShutdownReason.QUIT
		});

		// @ts-ignore
		return null;
	}
}

registerSingleton(ILifecycleService, SimpleLifecycleService);

//#endregion

//#region Log

export class SimpleLogService extends ConsoleLogService { }

//#endregion

//#region Menu Bar

export class SimpleMenubarService implements IMenubarService {

	_serviceBrand: any;

	updateMenubar(windowId: number, menuData: IMenubarData): Promise<void> {
		return Promise.resolve(undefined);
	}
}

registerSingleton(IMenubarService, SimpleMenubarService);

//#endregion

//#region Multi Extension Management

export class SimpleMultiExtensionsManagementService implements IExtensionManagementService {

	_serviceBrand: any;

	onInstallExtension = Event.None;
	onDidInstallExtension = Event.None;
	onUninstallExtension = Event.None;
	onDidUninstallExtension = Event.None;

	zip(extension: ILocalExtension): Promise<URI> {
		// @ts-ignore
		return Promise.resolve(undefined);
	}

	unzip(zipLocation: URI, type: ExtensionType): Promise<IExtensionIdentifier> {
		// @ts-ignore
		return Promise.resolve(undefined);
	}

	install(vsix: URI): Promise<IExtensionIdentifier> {
		// @ts-ignore
		return Promise.resolve(undefined);
	}

	installFromGallery(extension: IGalleryExtension): Promise<void> {
		return Promise.resolve(undefined);
	}

	uninstall(extension: ILocalExtension, force?: boolean): Promise<void> {
		return Promise.resolve(undefined);
	}

	reinstallFromGallery(extension: ILocalExtension): Promise<void> {
		return Promise.resolve(undefined);
	}

	getInstalled(type?: ExtensionType): Promise<ILocalExtension[]> {
		// @ts-ignore
		return Promise.resolve(undefined);
	}

	getExtensionsReport(): Promise<IReportedExtension[]> {
		// @ts-ignore
		return Promise.resolve(undefined);
	}

	updateMetadata(local: ILocalExtension, metadata: IGalleryMetadata): Promise<ILocalExtension> {
		// @ts-ignore
		return Promise.resolve(undefined);
	}
}

//#endregion

//#region Product

export class SimpleProductService implements IProductService {

	_serviceBrand: any;

	version?: string;
	commit?: string;

	enableTelemetry: boolean = false;
}

//#endregion

//#region Request

export const IRequestService = createDecorator<IRequestService>('requestService');

export interface IRequestService {
	_serviceBrand: any;

	request(options: any, token: CancellationToken): Promise<object>;
}

export class SimpleRequestService implements IRequestService {

	_serviceBrand: any;

	request(options: any, token: CancellationToken): Promise<object> {
		return Promise.resolve(Object.create(null));
	}
}

//#endregion

//#region Search

export class SimpleSearchService implements ISearchService {

	_serviceBrand: any;

	constructor(
		@IModelService private modelService: IModelService,
		@IEditorService private editorService: IEditorService,
		@IUntitledEditorService private untitledEditorService: IUntitledEditorService,
		@IFileService private fileService: IFileService
	) {

	}

	textSearch(query: ITextQueryProps<URI>, token?: CancellationToken, onProgress?: (result: ISearchProgressItem) => void): Promise<ISearchComplete> {
		// Get local results from dirty/untitled
		const localResults = this.getLocalResults(query);

		if (onProgress) {
			coalesce(localResults.values()).forEach(onProgress);
		}

		// @ts-ignore
		return Promise.resolve(undefined);
	}

	fileSearch(query: IFileQueryProps<URI>, token?: CancellationToken): Promise<ISearchComplete> {
		// @ts-ignore
		return Promise.resolve(undefined);
	}

	clearCache(cacheKey: string): Promise<void> {
		return Promise.resolve(undefined);
	}

	registerSearchResultProvider(scheme: string, type: SearchProviderType, provider: ISearchResultProvider): IDisposable {
		return Disposable.None;
	}

	private getLocalResults(query: ITextQuery): ResourceMap<IFileMatch | null> {
		const localResults = new ResourceMap<IFileMatch | null>();

		if (query.type === QueryType.Text) {
			const models = this.modelService.getModels();
			models.forEach((model) => {
				const resource = model.uri;
				if (!resource) {
					return;
				}

				if (!this.editorService.isOpen({ resource })) {
					return;
				}

				// Support untitled files
				if (resource.scheme === Schemas.untitled) {
					if (!this.untitledEditorService.exists(resource)) {
						return;
					}
				}

				// Block walkthrough, webview, etc.
				else if (!this.fileService.canHandleResource(resource)) {
					return;
				}

				if (!this.matches(resource, query)) {
					return; // respect user filters
				}

				// Use editor API to find matches
				const matches = model.findMatches(query.contentPattern.pattern, false, !!query.contentPattern.isRegExp, !!query.contentPattern.isCaseSensitive, query.contentPattern.isWordMatch ? query.contentPattern.wordSeparators! : null, false, query.maxResults);
				if (matches.length) {
					const fileMatch = new FileMatch(resource);
					localResults.set(resource, fileMatch);

					const textSearchResults = editorMatchesToTextSearchResults(matches, model, query.previewOptions);
					fileMatch.results = addContextToEditorMatches(textSearchResults, model, query);
				} else {
					localResults.set(resource, null);
				}
			});
		}

		return localResults;
	}

	private matches(resource: URI, query: ITextQuery): boolean {
		return pathIncludedInQuery(query, resource.fsPath);
	}
}

registerSingleton(ISearchService, SimpleSearchService, true);

//#endregion

//#region Storage

export class SimpleStorageService extends InMemoryStorageService { }

registerSingleton(IStorageService, SimpleStorageService);

//#endregion

//#region Telemetry

export class SimpleTelemetryService implements ITelemetryService {

	_serviceBrand: undefined;

	isOptedIn: true;

	publicLog(eventName: string, data?: ITelemetryData) {
		return Promise.resolve(undefined);
	}

	setEnabled(value: boolean): void {
	}

	getTelemetryInfo(): Promise<ITelemetryInfo> {
		return Promise.resolve({
			instanceId: 'someValue.instanceId',
			sessionId: 'someValue.sessionId',
			machineId: 'someValue.machineId'
		});
	}
}

registerSingleton(ITelemetryService, SimpleTelemetryService);

//#endregion

//#region Textmate

TokenizationRegistry.setColorMap([<any>null, new Color(new RGBA(212, 212, 212, 1)), new Color(new RGBA(30, 30, 30, 1))]);

export class SimpleTextMateService implements ITextMateService {

	_serviceBrand: any;

	readonly onDidEncounterLanguage: Event<LanguageId> = Event.None;

	createGrammar(modeId: string): Promise<ITextMategrammar> {
		// @ts-ignore
		return Promise.resolve(undefined);
	}
}

registerSingleton(ITextMateService, SimpleTextMateService, true);

//#endregion

//#region Text Resource Properties

export class SimpleTextResourcePropertiesService extends SimpleResourcePropertiesService { }

registerSingleton(ITextResourcePropertiesService, SimpleTextResourcePropertiesService);

//#endregion

//#region Update

export class SimpleUpdateService implements IUpdateService {

	_serviceBrand: any;

	onStateChange = Event.None;
	state: State;

	checkForUpdates(context: any): Promise<void> {
		return Promise.resolve(undefined);
	}

	downloadUpdate(): Promise<void> {
		return Promise.resolve(undefined);
	}

	applyUpdate(): Promise<void> {
		return Promise.resolve(undefined);
	}

	quitAndInstall(): Promise<void> {
		return Promise.resolve(undefined);
	}

	isLatestVersion(): Promise<boolean> {
		return Promise.resolve(true);
	}
}

registerSingleton(IUpdateService, SimpleUpdateService);

//#endregion

//#region URL

export class SimpleURLService implements IURLService {
	_serviceBrand: any;

	open(url: URI): Promise<boolean> {
		return Promise.resolve(false);
	}

	registerHandler(handler: IURLHandler): IDisposable {
		return Disposable.None;
	}
}

registerSingleton(IURLService, SimpleURLService);

//#endregion

//#region Window

export class SimpleWindowConfiguration implements IWindowConfiguration {
	_: any[];
	machineId: string;
	windowId: number;
	logLevel: LogLevel;

	mainPid: number;

	appRoot: string;
	execPath: string;
	isInitialStartup?: boolean;

	userEnv: IProcessEnvironment;
	nodeCachedDataDir?: string;

	backupPath?: string;

	workspace?: IWorkspaceIdentifier;
	folderUri?: ISingleFolderWorkspaceIdentifier;

	remoteAuthority?: string;

	zoomLevel?: number;
	fullscreen?: boolean;
	maximized?: boolean;
	highContrast?: boolean;
	frameless?: boolean;
	accessibilitySupport?: boolean;
	partsSplashPath?: string;

	perfStartTime?: number;
	perfAppReady?: number;
	perfWindowLoadTime?: number;
	perfEntries: ExportData;

	filesToOpenOrCreate?: IPath[];
	filesToDiff?: IPath[];
	filesToWait?: IPathsToWaitFor;
	termProgram?: string;
}

export class SimpleWindowService implements IWindowService {

	_serviceBrand: any;

	readonly onDidChangeFocus: Event<boolean> = Event.None;
	readonly onDidChangeMaximize: Event<boolean> = Event.None;

	hasFocus = true;

	readonly windowId = 0;

	isFocused(): Promise<boolean> {
		return Promise.resolve(false);
	}

	isMaximized(): Promise<boolean> {
		return Promise.resolve(false);
	}

	pickFileFolderAndOpen(_options: INativeOpenDialogOptions): Promise<void> {
		return Promise.resolve();
	}

	pickFileAndOpen(_options: INativeOpenDialogOptions): Promise<void> {
		return Promise.resolve();
	}

	pickFolderAndOpen(_options: INativeOpenDialogOptions): Promise<void> {
		return Promise.resolve();
	}

	pickWorkspaceAndOpen(_options: INativeOpenDialogOptions): Promise<void> {
		return Promise.resolve();
	}

	reloadWindow(): Promise<void> {
		return Promise.resolve();
	}

	openDevTools(): Promise<void> {
		return Promise.resolve();
	}

	toggleDevTools(): Promise<void> {
		return Promise.resolve();
	}

	closeWorkspace(): Promise<void> {
		return Promise.resolve();
	}

	enterWorkspace(_path: URI): Promise<IEnterWorkspaceResult | undefined> {
		return Promise.resolve(undefined);
	}

	toggleFullScreen(): Promise<void> {
		return Promise.resolve();
	}

	setRepresentedFilename(_fileName: string): Promise<void> {
		return Promise.resolve();
	}

	getRecentlyOpened(): Promise<IRecentlyOpened> {
		return Promise.resolve({
			workspaces: [],
			files: []
		});
	}

	focusWindow(): Promise<void> {
		return Promise.resolve();
	}

	maximizeWindow(): Promise<void> {
		return Promise.resolve();
	}

	unmaximizeWindow(): Promise<void> {
		return Promise.resolve();
	}

	minimizeWindow(): Promise<void> {
		return Promise.resolve();
	}

	openWindow(_uris: IURIToOpen[], _options?: IOpenSettings): Promise<void> {
		return Promise.resolve();
	}

	closeWindow(): Promise<void> {
		return Promise.resolve();
	}

	setDocumentEdited(_flag: boolean): Promise<void> {
		return Promise.resolve();
	}

	onWindowTitleDoubleClick(): Promise<void> {
		return Promise.resolve();
	}

	showMessageBox(_options: Electron.MessageBoxOptions): Promise<IMessageBoxResult> {
		return Promise.resolve({ button: 0 });
	}

	showSaveDialog(_options: Electron.SaveDialogOptions): Promise<string> {
		throw new Error('not implemented');
	}

	showOpenDialog(_options: Electron.OpenDialogOptions): Promise<string[]> {
		throw new Error('not implemented');
	}

	updateTouchBar(_items: ISerializableCommandAction[][]): Promise<void> {
		return Promise.resolve();
	}

	resolveProxy(url: string): Promise<string | undefined> {
		return Promise.resolve(undefined);
	}
}

registerSingleton(IWindowService, SimpleWindowService);

//#endregion

//#region Window

export class SimpleWindowsService implements IWindowsService {
	_serviceBrand: any;

	windowCount = 1;

	readonly onWindowOpen: Event<number> = Event.None;
	readonly onWindowFocus: Event<number> = Event.None;
	readonly onWindowBlur: Event<number> = Event.None;
	readonly onWindowMaximize: Event<number> = Event.None;
	readonly onWindowUnmaximize: Event<number> = Event.None;
	readonly onRecentlyOpenedChange: Event<void> = Event.None;

	isFocused(_windowId: number): Promise<boolean> {
		return Promise.resolve(false);
	}

	pickFileFolderAndOpen(_options: INativeOpenDialogOptions): Promise<void> {
		return Promise.resolve();
	}

	pickFileAndOpen(_options: INativeOpenDialogOptions): Promise<void> {
		return Promise.resolve();
	}

	pickFolderAndOpen(_options: INativeOpenDialogOptions): Promise<void> {
		return Promise.resolve();
	}

	pickWorkspaceAndOpen(_options: INativeOpenDialogOptions): Promise<void> {
		return Promise.resolve();
	}

	reloadWindow(_windowId: number): Promise<void> {
		return Promise.resolve();
	}

	openDevTools(_windowId: number): Promise<void> {
		return Promise.resolve();
	}

	toggleDevTools(_windowId: number): Promise<void> {
		return Promise.resolve();
	}

	closeWorkspace(_windowId: number): Promise<void> {
		return Promise.resolve();
	}

	enterWorkspace(_windowId: number, _path: URI): Promise<IEnterWorkspaceResult | undefined> {
		return Promise.resolve(undefined);
	}

	toggleFullScreen(_windowId: number): Promise<void> {
		return Promise.resolve();
	}

	setRepresentedFilename(_windowId: number, _fileName: string): Promise<void> {
		return Promise.resolve();
	}

	addRecentlyOpened(recents: IRecent[]): Promise<void> {
		return Promise.resolve();
	}

	removeFromRecentlyOpened(_paths: URI[]): Promise<void> {
		return Promise.resolve();
	}

	clearRecentlyOpened(): Promise<void> {
		return Promise.resolve();
	}

	getRecentlyOpened(_windowId: number): Promise<IRecentlyOpened> {
		return Promise.resolve({
			workspaces: [],
			files: []
		});
	}

	focusWindow(_windowId: number): Promise<void> {
		return Promise.resolve();
	}

	closeWindow(_windowId: number): Promise<void> {
		return Promise.resolve();
	}

	isMaximized(_windowId: number): Promise<boolean> {
		return Promise.resolve(false);
	}

	maximizeWindow(_windowId: number): Promise<void> {
		return Promise.resolve();
	}

	minimizeWindow(_windowId: number): Promise<void> {
		return Promise.resolve();
	}

	unmaximizeWindow(_windowId: number): Promise<void> {
		return Promise.resolve();
	}

	onWindowTitleDoubleClick(_windowId: number): Promise<void> {
		return Promise.resolve();
	}

	setDocumentEdited(_windowId: number, _flag: boolean): Promise<void> {
		return Promise.resolve();
	}

	quit(): Promise<void> {
		return Promise.resolve();
	}

	relaunch(_options: { addArgs?: string[], removeArgs?: string[] }): Promise<void> {
		return Promise.resolve();
	}

	whenSharedProcessReady(): Promise<void> {
		return Promise.resolve();
	}

	toggleSharedProcess(): Promise<void> {
		return Promise.resolve();
	}

	// Global methods
	openWindow(_windowId: number, _uris: IURIToOpen[], _options: IOpenSettings): Promise<void> {
		return Promise.resolve();
	}

	openNewWindow(): Promise<void> {
		return Promise.resolve();
	}

	getWindows(): Promise<{ id: number; workspace?: IWorkspaceIdentifier; folderUri?: ISingleFolderWorkspaceIdentifier; title: string; filename?: string; }[]> {
		return Promise.resolve([]);
	}

	getWindowCount(): Promise<number> {
		return Promise.resolve(this.windowCount);
	}

	log(_severity: string, ..._messages: string[]): Promise<void> {
		return Promise.resolve();
	}

	showItemInFolder(_path: URI): Promise<void> {
		return Promise.resolve();
	}

	newWindowTab(): Promise<void> {
		return Promise.resolve();
	}

	showPreviousWindowTab(): Promise<void> {
		return Promise.resolve();
	}

	showNextWindowTab(): Promise<void> {
		return Promise.resolve();
	}

	moveWindowTabToNewWindow(): Promise<void> {
		return Promise.resolve();
	}

	mergeAllWindowTabs(): Promise<void> {
		return Promise.resolve();
	}

	toggleWindowTabsBar(): Promise<void> {
		return Promise.resolve();
	}

	updateTouchBar(_windowId: number, _items: ISerializableCommandAction[][]): Promise<void> {
		return Promise.resolve();
	}

	getActiveWindowId(): Promise<number | undefined> {
		return Promise.resolve(undefined);
	}

	// This needs to be handled from browser process to prevent
	// foreground ordering issues on Windows
	openExternal(_url: string): Promise<boolean> {
		return Promise.resolve(true);
	}

	// TODO: this is a bit backwards
	startCrashReporter(_config: Electron.CrashReporterStartOptions): Promise<void> {
		return Promise.resolve();
	}

	showMessageBox(_windowId: number, _options: Electron.MessageBoxOptions): Promise<IMessageBoxResult> {
		throw new Error('not implemented');
	}

	showSaveDialog(_windowId: number, _options: Electron.SaveDialogOptions): Promise<string> {
		throw new Error('not implemented');
	}

	showOpenDialog(_windowId: number, _options: Electron.OpenDialogOptions): Promise<string[]> {
		throw new Error('not implemented');
	}

	openAboutDialog(): Promise<void> {
		return Promise.resolve();
	}

	resolveProxy(windowId: number, url: string): Promise<string | undefined> {
		return Promise.resolve(undefined);
	}
}

registerSingleton(IWindowsService, SimpleWindowsService);

//#endregion

//#region Workspace Editing

export class SimpleWorkspaceEditingService implements IWorkspaceEditingService {

	_serviceBrand: any;

	addFolders(folders: IWorkspaceFolderCreationData[], donotNotifyError?: boolean): Promise<void> {
		return Promise.resolve(undefined);
	}

	removeFolders(folders: URI[], donotNotifyError?: boolean): Promise<void> {
		return Promise.resolve(undefined);
	}

	updateFolders(index: number, deleteCount?: number, foldersToAdd?: IWorkspaceFolderCreationData[], donotNotifyError?: boolean): Promise<void> {
		return Promise.resolve(undefined);
	}

	enterWorkspace(path: URI): Promise<void> {
		return Promise.resolve(undefined);
	}

	createAndEnterWorkspace(folders: IWorkspaceFolderCreationData[], path?: URI): Promise<void> {
		return Promise.resolve(undefined);
	}

	saveAndEnterWorkspace(path: URI): Promise<void> {
		return Promise.resolve(undefined);
	}

	copyWorkspaceSettings(toWorkspace: IWorkspaceIdentifier): Promise<void> {
		return Promise.resolve(undefined);
	}

	pickNewWorkspacePath(): Promise<URI> {
		// @ts-ignore
		return Promise.resolve(undefined);
	}
}

registerSingleton(IWorkspaceEditingService, SimpleWorkspaceEditingService, true);

//#endregion

//#region Workspace

export class SimpleWorkspaceService implements IWorkspaceContextService {
	_serviceBrand: any;

	private workspace: Workspace;

	readonly onDidChangeWorkspaceName = Event.None;
	readonly onDidChangeWorkspaceFolders = Event.None;
	readonly onDidChangeWorkbenchState = Event.None;

	constructor() {
		this.workspace = new Workspace(workspaceResource.toString(), [toWorkspaceFolder(workspaceResource)]);
	}

	getFolders(): IWorkspaceFolder[] {
		return this.workspace ? this.workspace.folders : [];
	}

	getWorkbenchState(): WorkbenchState {
		if (this.workspace.configuration) {
			return WorkbenchState.WORKSPACE;
		}

		if (this.workspace.folders.length) {
			return WorkbenchState.FOLDER;
		}

		return WorkbenchState.EMPTY;
	}

	getCompleteWorkspace(): Promise<IWorkspace> {
		return Promise.resolve(this.getWorkspace());
	}

	getWorkspace(): IWorkspace {
		return this.workspace;
	}

	getWorkspaceFolder(resource: URI): IWorkspaceFolder | null {
		return this.workspace.getFolder(resource);
	}

	isInsideWorkspace(resource: URI): boolean {
		if (resource && this.workspace) {
			return isEqualOrParent(resource, this.workspace.folders[0].uri);
		}

		return false;
	}

	isCurrentWorkspace(workspaceIdentifier: ISingleFolderWorkspaceIdentifier | IWorkspaceIdentifier): boolean {
		return isSingleFolderWorkspaceIdentifier(workspaceIdentifier) && isEqual(this.workspace.folders[0].uri, workspaceIdentifier);
	}
}

registerSingleton(IWorkspaceContextService, SimpleWorkspaceService);

//#endregion

//#region Workspaces

export class SimpleWorkspacesService implements IWorkspacesService {

	_serviceBrand: any;

	createUntitledWorkspace(folders?: IWorkspaceFolderCreationData[], remoteAuthority?: string): Promise<IWorkspaceIdentifier> {
		// @ts-ignore
		return Promise.resolve(undefined);
	}

	deleteUntitledWorkspace(workspace: IWorkspaceIdentifier): Promise<void> {
		return Promise.resolve(undefined);
	}

	getWorkspaceIdentifier(workspacePath: URI): Promise<IWorkspaceIdentifier> {
		// @ts-ignore
		return Promise.resolve(undefined);
	}
}

registerSingleton(IWorkspacesService, SimpleWorkspacesService);

//#endregion

//#region remote

class SimpleTunnelService implements ITunnelService {
	_serviceBrand: any;
	openTunnel(remotePort: number) {
		return undefined;
	}
}

registerSingleton(ITunnelService, SimpleTunnelService);

//#endregion<|MERGE_RESOLUTION|>--- conflicted
+++ resolved
@@ -62,12 +62,7 @@
 
 export const workspaceResource = URI.file((<any>self).USER_HOME_DIR || '/').with({
 	scheme: Schemas.vscodeRemote,
-<<<<<<< HEAD
-	authority: document.location.host,
-	path: (<any>self).USER_HOME_DIR || '/'
-=======
 	authority: document.location.host
->>>>>>> f607c9ba
 });
 
 //#region Backup File
