/*---------------------------------------------------------------------------------------------
 *  Copyright (c) Microsoft Corporation. All rights reserved.
 *  Licensed under the MIT License. See License.txt in the project root for license information.
 *--------------------------------------------------------------------------------------------*/

import { CancelablePromise, createCancelablePromise, Delayer, RunOnceScheduler } from 'vs/base/common/async';
import { CancellationToken } from 'vs/base/common/cancellation';
import { onUnexpectedError } from 'vs/base/common/errors';
import { KeyChord, KeyCode, KeyMod } from 'vs/base/common/keyCodes';
import { Disposable, DisposableStore } from 'vs/base/common/lifecycle';
import { escapeRegExpCharacters } from 'vs/base/common/strings';
import * as types from 'vs/base/common/types';
import 'vs/css!./folding';
import { StableEditorScrollState } from 'vs/editor/browser/core/editorState';
import { ICodeEditor, IEditorMouseEvent, MouseTargetType } from 'vs/editor/browser/editorBrowser';
import { EditorAction, registerEditorAction, registerEditorContribution, registerInstantiatedEditorAction, ServicesAccessor } from 'vs/editor/browser/editorExtensions';
import { ConfigurationChangedEvent, EditorOption } from 'vs/editor/common/config/editorOptions';
import { IPosition } from 'vs/editor/common/core/position';
import { IRange } from 'vs/editor/common/core/range';
import { IEditorContribution, ScrollType } from 'vs/editor/common/editorCommon';
import { EditorContextKeys } from 'vs/editor/common/editorContextKeys';
import { ITextModel } from 'vs/editor/common/model';
import { IModelContentChangedEvent } from 'vs/editor/common/model/textModelEvents';
import { FoldingRangeKind, FoldingRangeProviderRegistry } from 'vs/editor/common/languages';
import { ILanguageConfigurationService } from 'vs/editor/common/languages/languageConfigurationRegistry';
import { CollapseMemento, FoldingModel, getNextFoldLine, getParentFoldLine as getParentFoldLine, getPreviousFoldLine, setCollapseStateAtLevel, setCollapseStateForMatchingLines, setCollapseStateForRest, setCollapseStateForType, setCollapseStateLevelsDown, setCollapseStateLevelsUp, setCollapseStateUp, toggleCollapseState } from 'vs/editor/contrib/folding/foldingModel';
import { HiddenRangeModel } from 'vs/editor/contrib/folding/hiddenRangeModel';
import { IndentRangeProvider } from 'vs/editor/contrib/folding/indentRangeProvider';
import * as nls from 'vs/nls';
import { IContextKey, IContextKeyService, RawContextKey } from 'vs/platform/contextkey/common/contextkey';
import { KeybindingWeight } from 'vs/platform/keybinding/common/keybindingsRegistry';
import { editorSelectionBackground, iconForeground, registerColor, transparent } from 'vs/platform/theme/common/colorRegistry';
import { registerThemingParticipant, ThemeIcon } from 'vs/platform/theme/common/themeService';
import { foldingCollapsedIcon, FoldingDecorationProvider, foldingExpandedIcon } from './foldingDecorations';
<<<<<<< HEAD
import { FoldingRegion, FoldingRegions, FoldRange } from './foldingRanges';
import { SyntaxRangeProvider } from './syntaxRangeProvider';
=======
import { FoldingRegion, FoldingRegions } from './foldingRanges';
import { ID_SYNTAX_PROVIDER, SyntaxRangeProvider } from './syntaxRangeProvider';
import { INotificationService } from 'vs/platform/notification/common/notification';
import Severity from 'vs/base/common/severity';

>>>>>>> b49f86ab

const CONTEXT_FOLDING_ENABLED = new RawContextKey<boolean>('foldingEnabled', false);

export interface RangeProvider {
	readonly id: string;
	compute(cancelationToken: CancellationToken, notifyTooMany: (max: number) => void): Promise<FoldingRegions | null>;
	dispose(): void;
}

interface FoldingStateMemento {
	collapsedRegions?: CollapseMemento;
	lineCount?: number;
	provider?: string;
	foldedImports?: boolean
}

export class FoldingController extends Disposable implements IEditorContribution {

	public static readonly ID = 'editor.contrib.folding';

	public static get(editor: ICodeEditor): FoldingController | null {
		return editor.getContribution<FoldingController>(FoldingController.ID);
	}

	private readonly editor: ICodeEditor;
	private _isEnabled: boolean;
	private _useFoldingProviders: boolean;
	private _unfoldOnClickAfterEndOfLine: boolean;
	private _restoringViewState: boolean;
	private _foldingImportsByDefault: boolean;
	private _currentModelHasFoldedImports: boolean;
	private _maxFoldingRegions: number;
	private _notifyTooManyRegions: (m: number) => void;
	private _tooManyRegionsNotified = false;

	private readonly foldingDecorationProvider: FoldingDecorationProvider;

	private foldingModel: FoldingModel | null;
	private hiddenRangeModel: HiddenRangeModel | null;

	private rangeProvider: RangeProvider | null;
	private foldingRegionPromise: CancelablePromise<FoldingRegions | null> | null;

	private foldingModelPromise: Promise<FoldingModel | null> | null;
	private updateScheduler: Delayer<FoldingModel | null> | null;

	private foldingEnabled: IContextKey<boolean>;
	private cursorChangedScheduler: RunOnceScheduler | null;

	private readonly localToDispose = this._register(new DisposableStore());
	private mouseDownInfo: { lineNumber: number, iconClicked: boolean } | null;

	constructor(
		editor: ICodeEditor,
		@IContextKeyService private readonly contextKeyService: IContextKeyService,
		@ILanguageConfigurationService private readonly languageConfigurationService: ILanguageConfigurationService,
		@INotificationService notificationService: INotificationService,
	) {
		super();
		this.editor = editor;
		const options = this.editor.getOptions();
		this._isEnabled = options.get(EditorOption.folding);
		this._useFoldingProviders = options.get(EditorOption.foldingStrategy) !== 'indentation';
		this._unfoldOnClickAfterEndOfLine = options.get(EditorOption.unfoldOnClickAfterEndOfLine);
		this._restoringViewState = false;
		this._currentModelHasFoldedImports = false;
		this._foldingImportsByDefault = options.get(EditorOption.foldingImportsByDefault);
		this._maxFoldingRegions = options.get(EditorOption.foldingMaximumRegions);

		this.foldingModel = null;
		this.hiddenRangeModel = null;
		this.rangeProvider = null;
		this.foldingRegionPromise = null;
		this.foldingModelPromise = null;
		this.updateScheduler = null;
		this.cursorChangedScheduler = null;
		this.mouseDownInfo = null;

		this.foldingDecorationProvider = new FoldingDecorationProvider(editor);
		this.foldingDecorationProvider.autoHideFoldingControls = options.get(EditorOption.showFoldingControls) === 'mouseover';
		this.foldingDecorationProvider.showFoldingHighlights = options.get(EditorOption.foldingHighlight);
		this.foldingEnabled = CONTEXT_FOLDING_ENABLED.bindTo(this.contextKeyService);
		this.foldingEnabled.set(this._isEnabled);

		this._notifyTooManyRegions = (maxFoldingRegions: number) => {
			// Message will display once per time vscode runs. Once per file would be tricky.
			if (!this._tooManyRegionsNotified) {
				notificationService.notify({
					severity: Severity.Warning,
					sticky: true,
					message: nls.localize('maximum fold ranges', "The number of foldable regions is limited to a maximum of {0}. Increase configuration option ['Folding Maximum Regions'](command:workbench.action.openSettings?[\"editor.foldingMaximumRegions\"]) to enable more.", maxFoldingRegions)
				});
				this._tooManyRegionsNotified = true;
			}
		};

		this._register(this.editor.onDidChangeModel(() => this.onModelChanged()));

		this._register(this.editor.onDidChangeConfiguration((e: ConfigurationChangedEvent) => {
			if (e.hasChanged(EditorOption.folding)) {
				this._isEnabled = this.editor.getOptions().get(EditorOption.folding);
				this.foldingEnabled.set(this._isEnabled);
				this.onModelChanged();
			}
			if (e.hasChanged(EditorOption.foldingMaximumRegions)) {
				this._maxFoldingRegions = this.editor.getOptions().get(EditorOption.foldingMaximumRegions);
				this._tooManyRegionsNotified = false;
				this.onModelChanged();
			}
			if (e.hasChanged(EditorOption.showFoldingControls) || e.hasChanged(EditorOption.foldingHighlight)) {
				const options = this.editor.getOptions();
				this.foldingDecorationProvider.autoHideFoldingControls = options.get(EditorOption.showFoldingControls) === 'mouseover';
				this.foldingDecorationProvider.showFoldingHighlights = options.get(EditorOption.foldingHighlight);
				this.triggerFoldingModelChanged();
			}
			if (e.hasChanged(EditorOption.foldingStrategy)) {
				this._useFoldingProviders = this.editor.getOptions().get(EditorOption.foldingStrategy) !== 'indentation';
				this.onFoldingStrategyChanged();
			}
			if (e.hasChanged(EditorOption.unfoldOnClickAfterEndOfLine)) {
				this._unfoldOnClickAfterEndOfLine = this.editor.getOptions().get(EditorOption.unfoldOnClickAfterEndOfLine);
			}
			if (e.hasChanged(EditorOption.foldingImportsByDefault)) {
				this._foldingImportsByDefault = this.editor.getOptions().get(EditorOption.foldingImportsByDefault);
			}
		}));
		this.onModelChanged();
	}

	/**
	 * Store view state.
	 */
	public saveViewState(): FoldingStateMemento | undefined {
		let model = this.editor.getModel();
		if (!model || !this._isEnabled || model.isTooLargeForTokenization()) {
			return {};
		}
		if (this.foldingModel) { // disposed ?
			let collapsedRegions = this.foldingModel.getMemento();
			let provider = this.rangeProvider ? this.rangeProvider.id : undefined;
			return { collapsedRegions, lineCount: model.getLineCount(), provider, foldedImports: this._currentModelHasFoldedImports };
		}
		return undefined;
	}

	/**
	 * Restore view state.
	 */
	public restoreViewState(state: FoldingStateMemento): void {
		let model = this.editor.getModel();
		if (!model || !this._isEnabled || model.isTooLargeForTokenization() || !this.hiddenRangeModel || !state) {
			return;
		}
		this._currentModelHasFoldedImports = !!state.foldedImports;
		if (state.collapsedRegions && state.collapsedRegions.length > 0 && this.foldingModel) {
			this._restoringViewState = true;
			try {
				this.foldingModel.applyMemento(state.collapsedRegions!);
			} finally {
				this._restoringViewState = false;
			}
		}
	}

	private onModelChanged(): void {
		this.localToDispose.clear();

		let model = this.editor.getModel();
		if (!this._isEnabled || !model || model.isTooLargeForTokenization()) {
			// huge files get no view model, so they cannot support hidden areas
			return;
		}

		this._currentModelHasFoldedImports = false;
		this.foldingModel = new FoldingModel(model, this.foldingDecorationProvider, this.triggerFoldingModelChanged.bind(this));
		this.localToDispose.add(this.foldingModel);

		this.hiddenRangeModel = new HiddenRangeModel(this.foldingModel);
		this.localToDispose.add(this.hiddenRangeModel);
		this.localToDispose.add(this.hiddenRangeModel.onDidChange(hr => this.onHiddenRangesChanges(hr)));

		this.updateScheduler = new Delayer<FoldingModel>(200);

		this.cursorChangedScheduler = new RunOnceScheduler(() => this.revealCursor(), 200);
		this.localToDispose.add(this.cursorChangedScheduler);
		this.localToDispose.add(FoldingRangeProviderRegistry.onDidChange(() => this.onFoldingStrategyChanged()));
		this.localToDispose.add(this.editor.onDidChangeModelLanguageConfiguration(() => this.onFoldingStrategyChanged())); // covers model language changes as well
		this.localToDispose.add(this.editor.onDidChangeModelContent(e => this.onDidChangeModelContent(e)));
		this.localToDispose.add(this.editor.onDidChangeCursorPosition(() => this.onCursorPositionChanged()));
		this.localToDispose.add(this.editor.onMouseDown(e => this.onEditorMouseDown(e)));
		this.localToDispose.add(this.editor.onMouseUp(e => this.onEditorMouseUp(e)));
		this.localToDispose.add({
			dispose: () => {
				if (this.foldingRegionPromise) {
					this.foldingRegionPromise.cancel();
					this.foldingRegionPromise = null;
				}
				if (this.updateScheduler) {
					this.updateScheduler.cancel();
				}
				this.updateScheduler = null;
				this.foldingModel = null;
				this.foldingModelPromise = null;
				this.hiddenRangeModel = null;
				this.cursorChangedScheduler = null;
				if (this.rangeProvider) {
					this.rangeProvider.dispose();
				}
				this.rangeProvider = null;
			}
		});
		this.triggerFoldingModelChanged();
	}

	private onFoldingStrategyChanged() {
		if (this.rangeProvider) {
			this.rangeProvider.dispose();
		}
		this.rangeProvider = null;
		this.triggerFoldingModelChanged();
	}

	private getRangeProvider(editorModel: ITextModel): RangeProvider {
		if (this.rangeProvider) {
			return this.rangeProvider;
		}
<<<<<<< HEAD
		this.rangeProvider = new IndentRangeProvider(editorModel, this.languageConfigurationService); // fallback

		if (this._useFoldingProviders && this.foldingModel) {
			let foldingProviders = FoldingRangeProviderRegistry.ordered(this.foldingModel.textModel);
			if (foldingProviders.length > 0) {
				this.rangeProvider = new SyntaxRangeProvider(editorModel, foldingProviders, () => this.triggerFoldingModelChanged());
=======
		this.rangeProvider = new IndentRangeProvider(editorModel, this.languageConfigurationService, this._maxFoldingRegions); // fallback

		if (this._useFoldingProviders && this.foldingModel) {
			let foldingProviders = FoldingRangeProviderRegistry.ordered(this.foldingModel.textModel);
			if (foldingProviders.length === 0 && this.foldingStateMemento && this.foldingStateMemento.collapsedRegions) {
				const rangeProvider = this.rangeProvider = new InitializingRangeProvider(editorModel, this.foldingStateMemento.collapsedRegions, () => {
					// if after 30 the InitializingRangeProvider is still not replaced, force a refresh
					this.foldingStateMemento = null;
					this.onFoldingStrategyChanged();
				}, 30000);
				return rangeProvider; // keep memento in case there are still no foldingProviders on the next request.
			} else if (foldingProviders.length > 0) {
				this.rangeProvider = new SyntaxRangeProvider(editorModel, foldingProviders, () => this.triggerFoldingModelChanged(), this._maxFoldingRegions);
>>>>>>> b49f86ab
			}
		}
		return this.rangeProvider;
	}

	public getFoldingModel() {
		return this.foldingModelPromise;
	}

	private onDidChangeModelContent(e: IModelContentChangedEvent) {
		this.hiddenRangeModel?.notifyChangeModelContent(e);
		this.triggerFoldingModelChanged();
	}

	private triggerFoldingModelChanged() {
		if (this.updateScheduler) {
			if (this.foldingRegionPromise) {
				this.foldingRegionPromise.cancel();
				this.foldingRegionPromise = null;
			}
			this.foldingModelPromise = this.updateScheduler.trigger(() => {
				const foldingModel = this.foldingModel;
				if (!foldingModel) { // null if editor has been disposed, or folding turned off
					return null;
				}
				const provider = this.getRangeProvider(foldingModel.textModel);
				let foldingRegionPromise = this.foldingRegionPromise = createCancelablePromise(token => provider.compute(token, this._notifyTooManyRegions));
				return foldingRegionPromise.then(foldingRanges => {
					if (foldingRanges && foldingRegionPromise === this.foldingRegionPromise) { // new request or cancelled in the meantime?
						let scrollState: StableEditorScrollState | undefined;

						if (this._foldingImportsByDefault && !this._currentModelHasFoldedImports) {
							const hasChanges = foldingRanges.setCollapsedAllOfType(FoldingRangeKind.Imports.value, true);
							if (hasChanges) {
								scrollState = StableEditorScrollState.capture(this.editor);
								this._currentModelHasFoldedImports = hasChanges;
							}
						}

						// some cursors might have moved into hidden regions, make sure they are in expanded regions
						let selections = this.editor.getSelections();
						let selectionLineNumbers = selections ? selections.map(s => s.startLineNumber) : [];
						foldingModel.update(foldingRanges, selectionLineNumbers);

						if (scrollState) {
							scrollState.restore(this.editor);
						}
					}
					return foldingModel;
				});
			}).then(undefined, (err) => {
				onUnexpectedError(err);
				return null;
			});
		}
	}

	private onHiddenRangesChanges(hiddenRanges: IRange[]) {
		if (this.hiddenRangeModel && hiddenRanges.length && !this._restoringViewState) {
			let selections = this.editor.getSelections();
			if (selections) {
				if (this.hiddenRangeModel.adjustSelections(selections)) {
					this.editor.setSelections(selections);
				}
			}
		}
		this.editor.setHiddenAreas(hiddenRanges);
	}

	private onCursorPositionChanged() {
		if (this.hiddenRangeModel && this.hiddenRangeModel.hasRanges()) {
			this.cursorChangedScheduler!.schedule();
		}
	}

	private revealCursor() {
		const foldingModel = this.getFoldingModel();
		if (!foldingModel) {
			return;
		}
		foldingModel.then(foldingModel => { // null is returned if folding got disabled in the meantime
			if (foldingModel) {
				let selections = this.editor.getSelections();
				if (selections && selections.length > 0) {
					let toToggle: FoldingRegion[] = [];
					for (let selection of selections) {
						let lineNumber = selection.selectionStartLineNumber;
						if (this.hiddenRangeModel && this.hiddenRangeModel.isHidden(lineNumber)) {
							toToggle.push(...foldingModel.getAllRegionsAtLine(lineNumber, r => r.isCollapsed && lineNumber > r.startLineNumber));
						}
					}
					if (toToggle.length) {
						foldingModel.toggleCollapseState(toToggle);
						this.reveal(selections[0].getPosition());
					}
				}
			}
		}).then(undefined, onUnexpectedError);

	}

	private onEditorMouseDown(e: IEditorMouseEvent): void {
		this.mouseDownInfo = null;


		if (!this.hiddenRangeModel || !e.target || !e.target.range) {
			return;
		}
		if (!e.event.leftButton && !e.event.middleButton) {
			return;
		}
		const range = e.target.range;
		let iconClicked = false;
		switch (e.target.type) {
			case MouseTargetType.GUTTER_LINE_DECORATIONS: {
				const data = e.target.detail;
				const offsetLeftInGutter = (e.target.element as HTMLElement).offsetLeft;
				const gutterOffsetX = data.offsetX - offsetLeftInGutter;

				// const gutterOffsetX = data.offsetX - data.glyphMarginWidth - data.lineNumbersWidth - data.glyphMarginLeft;

				// TODO@joao TODO@alex TODO@martin this is such that we don't collide with dirty diff
				if (gutterOffsetX < 5) { // the whitespace between the border and the real folding icon border is 5px
					return;
				}

				iconClicked = true;
				break;
			}
			case MouseTargetType.CONTENT_EMPTY: {
				if (this._unfoldOnClickAfterEndOfLine && this.hiddenRangeModel.hasRanges()) {
					const data = e.target.detail;
					if (!data.isAfterLines) {
						break;
					}
				}
				return;
			}
			case MouseTargetType.CONTENT_TEXT: {
				if (this.hiddenRangeModel.hasRanges()) {
					let model = this.editor.getModel();
					if (model && range.startColumn === model.getLineMaxColumn(range.startLineNumber)) {
						break;
					}
				}
				return;
			}
			default:
				return;
		}

		this.mouseDownInfo = { lineNumber: range.startLineNumber, iconClicked };
	}

	private onEditorMouseUp(e: IEditorMouseEvent): void {
		const foldingModel = this.getFoldingModel();
		if (!foldingModel || !this.mouseDownInfo || !e.target) {
			return;
		}
		let lineNumber = this.mouseDownInfo.lineNumber;
		let iconClicked = this.mouseDownInfo.iconClicked;

		let range = e.target.range;
		if (!range || range.startLineNumber !== lineNumber) {
			return;
		}

		if (iconClicked) {
			if (e.target.type !== MouseTargetType.GUTTER_LINE_DECORATIONS) {
				return;
			}
		} else {
			let model = this.editor.getModel();
			if (!model || range.startColumn !== model.getLineMaxColumn(lineNumber)) {
				return;
			}
		}

		foldingModel.then(foldingModel => {
			if (foldingModel) {
				let region = foldingModel.getRegionAtLine(lineNumber);
				if (region && region.startLineNumber === lineNumber) {
					let isCollapsed = region.isCollapsed;
					if (iconClicked || isCollapsed) {
						let surrounding = e.event.altKey;
						let toToggle = [];
						if (surrounding) {
							let filter = (otherRegion: FoldingRegion) => !otherRegion.containedBy(region!) && !region!.containedBy(otherRegion);
							let toMaybeToggle = foldingModel.getRegionsInside(null, filter);
							for (const r of toMaybeToggle) {
								if (r.isCollapsed) {
									toToggle.push(r);
								}
							}
							// if any surrounding regions are folded, unfold those. Otherwise, fold all surrounding
							if (toToggle.length === 0) {
								toToggle = toMaybeToggle;
							}
						}
						else {
							let recursive = e.event.middleButton || e.event.shiftKey;
							if (recursive) {
								for (const r of foldingModel.getRegionsInside(region)) {
									if (r.isCollapsed === isCollapsed) {
										toToggle.push(r);
									}
								}
							}
							// when recursive, first only collapse all children. If all are already folded or there are no children, also fold parent.
							if (isCollapsed || !recursive || toToggle.length === 0) {
								toToggle.push(region);
							}
						}
						foldingModel.toggleCollapseState(toToggle);
						this.reveal({ lineNumber, column: 1 });
					}
				}
			}
		}).then(undefined, onUnexpectedError);
	}

	public reveal(position: IPosition): void {
		this.editor.revealPositionInCenterIfOutsideViewport(position, ScrollType.Smooth);
	}
}

abstract class FoldingAction<T> extends EditorAction {

	abstract invoke(foldingController: FoldingController, foldingModel: FoldingModel, editor: ICodeEditor, args: T, languageConfigurationService: ILanguageConfigurationService): void;

	public override runEditorCommand(accessor: ServicesAccessor, editor: ICodeEditor, args: T): void | Promise<void> {
		const languageConfigurationService = accessor.get(ILanguageConfigurationService);
		const foldingController = FoldingController.get(editor);
		if (!foldingController) {
			return;
		}
		const foldingModelPromise = foldingController.getFoldingModel();
		if (foldingModelPromise) {
			this.reportTelemetry(accessor, editor);
			return foldingModelPromise.then(foldingModel => {
				if (foldingModel) {
					this.invoke(foldingController, foldingModel, editor, args, languageConfigurationService);
					const selection = editor.getSelection();
					if (selection) {
						foldingController.reveal(selection.getStartPosition());
					}
				}
			});
		}
	}

	protected getSelectedLines(editor: ICodeEditor) {
		let selections = editor.getSelections();
		return selections ? selections.map(s => s.startLineNumber) : [];
	}

	protected getLineNumbers(args: FoldingArguments, editor: ICodeEditor) {
		if (args && args.selectionLines) {
			return args.selectionLines.map(l => l + 1); // to 0-bases line numbers
		}
		return this.getSelectedLines(editor);
	}

	public run(_accessor: ServicesAccessor, _editor: ICodeEditor): void {
	}
}

interface FoldingArguments {
	levels?: number;
	direction?: 'up' | 'down';
	selectionLines?: number[];
}

function foldingArgumentsConstraint(args: any) {
	if (!types.isUndefined(args)) {
		if (!types.isObject(args)) {
			return false;
		}
		const foldingArgs: FoldingArguments = args;
		if (!types.isUndefined(foldingArgs.levels) && !types.isNumber(foldingArgs.levels)) {
			return false;
		}
		if (!types.isUndefined(foldingArgs.direction) && !types.isString(foldingArgs.direction)) {
			return false;
		}
		if (!types.isUndefined(foldingArgs.selectionLines) && (!types.isArray(foldingArgs.selectionLines) || !foldingArgs.selectionLines.every(types.isNumber))) {
			return false;
		}
	}
	return true;
}

class UnfoldAction extends FoldingAction<FoldingArguments> {

	constructor() {
		super({
			id: 'editor.unfold',
			label: nls.localize('unfoldAction.label', "Unfold"),
			alias: 'Unfold',
			precondition: CONTEXT_FOLDING_ENABLED,
			kbOpts: {
				kbExpr: EditorContextKeys.editorTextFocus,
				primary: KeyMod.CtrlCmd | KeyMod.Shift | KeyCode.BracketRight,
				mac: {
					primary: KeyMod.CtrlCmd | KeyMod.Alt | KeyCode.BracketRight
				},
				weight: KeybindingWeight.EditorContrib
			},
			description: {
				description: 'Unfold the content in the editor',
				args: [
					{
						name: 'Unfold editor argument',
						description: `Property-value pairs that can be passed through this argument:
						* 'levels': Number of levels to unfold. If not set, defaults to 1.
						* 'direction': If 'up', unfold given number of levels up otherwise unfolds down.
						* 'selectionLines': The start lines (0-based) of the editor selections to apply the unfold action to. If not set, the active selection(s) will be used.
						`,
						constraint: foldingArgumentsConstraint,
						schema: {
							'type': 'object',
							'properties': {
								'levels': {
									'type': 'number',
									'default': 1
								},
								'direction': {
									'type': 'string',
									'enum': ['up', 'down'],
									'default': 'down'
								},
								'selectionLines': {
									'type': 'array',
									'items': {
										'type': 'number'
									}
								}
							}
						}
					}
				]
			}
		});
	}

	invoke(_foldingController: FoldingController, foldingModel: FoldingModel, editor: ICodeEditor, args: FoldingArguments): void {
		let levels = args && args.levels || 1;
		let lineNumbers = this.getLineNumbers(args, editor);
		if (args && args.direction === 'up') {
			setCollapseStateLevelsUp(foldingModel, false, levels, lineNumbers);
		} else {
			setCollapseStateLevelsDown(foldingModel, false, levels, lineNumbers);
		}
	}
}

class UnFoldRecursivelyAction extends FoldingAction<void> {

	constructor() {
		super({
			id: 'editor.unfoldRecursively',
			label: nls.localize('unFoldRecursivelyAction.label', "Unfold Recursively"),
			alias: 'Unfold Recursively',
			precondition: CONTEXT_FOLDING_ENABLED,
			kbOpts: {
				kbExpr: EditorContextKeys.editorTextFocus,
				primary: KeyChord(KeyMod.CtrlCmd | KeyCode.KeyK, KeyMod.CtrlCmd | KeyCode.BracketRight),
				weight: KeybindingWeight.EditorContrib
			}
		});
	}

	invoke(_foldingController: FoldingController, foldingModel: FoldingModel, editor: ICodeEditor, _args: any): void {
		setCollapseStateLevelsDown(foldingModel, false, Number.MAX_VALUE, this.getSelectedLines(editor));
	}
}

class FoldAction extends FoldingAction<FoldingArguments> {

	constructor() {
		super({
			id: 'editor.fold',
			label: nls.localize('foldAction.label', "Fold"),
			alias: 'Fold',
			precondition: CONTEXT_FOLDING_ENABLED,
			kbOpts: {
				kbExpr: EditorContextKeys.editorTextFocus,
				primary: KeyMod.CtrlCmd | KeyMod.Shift | KeyCode.BracketLeft,
				mac: {
					primary: KeyMod.CtrlCmd | KeyMod.Alt | KeyCode.BracketLeft
				},
				weight: KeybindingWeight.EditorContrib
			},
			description: {
				description: 'Fold the content in the editor',
				args: [
					{
						name: 'Fold editor argument',
						description: `Property-value pairs that can be passed through this argument:
							* 'levels': Number of levels to fold.
							* 'direction': If 'up', folds given number of levels up otherwise folds down.
							* 'selectionLines': The start lines (0-based) of the editor selections to apply the fold action to. If not set, the active selection(s) will be used.
							If no levels or direction is set, folds the region at the locations or if already collapsed, the first uncollapsed parent instead.
						`,
						constraint: foldingArgumentsConstraint,
						schema: {
							'type': 'object',
							'properties': {
								'levels': {
									'type': 'number',
								},
								'direction': {
									'type': 'string',
									'enum': ['up', 'down'],
								},
								'selectionLines': {
									'type': 'array',
									'items': {
										'type': 'number'
									}
								}
							}
						}
					}
				]
			}
		});
	}

	invoke(_foldingController: FoldingController, foldingModel: FoldingModel, editor: ICodeEditor, args: FoldingArguments): void {
		let lineNumbers = this.getLineNumbers(args, editor);

		const levels = args && args.levels;
		const direction = args && args.direction;

		if (typeof levels !== 'number' && typeof direction !== 'string') {
			// fold the region at the location or if already collapsed, the first uncollapsed parent instead.
			setCollapseStateUp(foldingModel, true, lineNumbers);
		} else {
			if (direction === 'up') {
				setCollapseStateLevelsUp(foldingModel, true, levels || 1, lineNumbers);
			} else {
				setCollapseStateLevelsDown(foldingModel, true, levels || 1, lineNumbers);
			}
		}
	}
}


class ToggleFoldAction extends FoldingAction<void> {

	constructor() {
		super({
			id: 'editor.toggleFold',
			label: nls.localize('toggleFoldAction.label', "Toggle Fold"),
			alias: 'Toggle Fold',
			precondition: CONTEXT_FOLDING_ENABLED,
			kbOpts: {
				kbExpr: EditorContextKeys.editorTextFocus,
				primary: KeyChord(KeyMod.CtrlCmd | KeyCode.KeyK, KeyMod.CtrlCmd | KeyCode.KeyL),
				weight: KeybindingWeight.EditorContrib
			}
		});
	}

	invoke(_foldingController: FoldingController, foldingModel: FoldingModel, editor: ICodeEditor): void {
		let selectedLines = this.getSelectedLines(editor);
		toggleCollapseState(foldingModel, 1, selectedLines);
	}
}


class FoldRecursivelyAction extends FoldingAction<void> {

	constructor() {
		super({
			id: 'editor.foldRecursively',
			label: nls.localize('foldRecursivelyAction.label', "Fold Recursively"),
			alias: 'Fold Recursively',
			precondition: CONTEXT_FOLDING_ENABLED,
			kbOpts: {
				kbExpr: EditorContextKeys.editorTextFocus,
				primary: KeyChord(KeyMod.CtrlCmd | KeyCode.KeyK, KeyMod.CtrlCmd | KeyCode.BracketLeft),
				weight: KeybindingWeight.EditorContrib
			}
		});
	}

	invoke(_foldingController: FoldingController, foldingModel: FoldingModel, editor: ICodeEditor): void {
		let selectedLines = this.getSelectedLines(editor);
		setCollapseStateLevelsDown(foldingModel, true, Number.MAX_VALUE, selectedLines);
	}
}

class FoldAllBlockCommentsAction extends FoldingAction<void> {

	constructor() {
		super({
			id: 'editor.foldAllBlockComments',
			label: nls.localize('foldAllBlockComments.label', "Fold All Block Comments"),
			alias: 'Fold All Block Comments',
			precondition: CONTEXT_FOLDING_ENABLED,
			kbOpts: {
				kbExpr: EditorContextKeys.editorTextFocus,
				primary: KeyChord(KeyMod.CtrlCmd | KeyCode.KeyK, KeyMod.CtrlCmd | KeyCode.Slash),
				weight: KeybindingWeight.EditorContrib
			}
		});
	}

	invoke(_foldingController: FoldingController, foldingModel: FoldingModel, editor: ICodeEditor, args: void, languageConfigurationService: ILanguageConfigurationService): void {
		if (foldingModel.regions.hasTypes()) {
			setCollapseStateForType(foldingModel, FoldingRangeKind.Comment.value, true);
		} else {
			const editorModel = editor.getModel();
			if (!editorModel) {
				return;
			}
			const comments = languageConfigurationService.getLanguageConfiguration(editorModel.getLanguageId()).comments;
			if (comments && comments.blockCommentStartToken) {
				let regExp = new RegExp('^\\s*' + escapeRegExpCharacters(comments.blockCommentStartToken));
				setCollapseStateForMatchingLines(foldingModel, regExp, true);
			}
		}
	}
}

class FoldAllRegionsAction extends FoldingAction<void> {

	constructor() {
		super({
			id: 'editor.foldAllMarkerRegions',
			label: nls.localize('foldAllMarkerRegions.label', "Fold All Regions"),
			alias: 'Fold All Regions',
			precondition: CONTEXT_FOLDING_ENABLED,
			kbOpts: {
				kbExpr: EditorContextKeys.editorTextFocus,
				primary: KeyChord(KeyMod.CtrlCmd | KeyCode.KeyK, KeyMod.CtrlCmd | KeyCode.Digit8),
				weight: KeybindingWeight.EditorContrib
			}
		});
	}

	invoke(_foldingController: FoldingController, foldingModel: FoldingModel, editor: ICodeEditor, args: void, languageConfigurationService: ILanguageConfigurationService): void {
		if (foldingModel.regions.hasTypes()) {
			setCollapseStateForType(foldingModel, FoldingRangeKind.Region.value, true);
		} else {
			const editorModel = editor.getModel();
			if (!editorModel) {
				return;
			}
			const foldingRules = languageConfigurationService.getLanguageConfiguration(editorModel.getLanguageId()).foldingRules;
			if (foldingRules && foldingRules.markers && foldingRules.markers.start) {
				let regExp = new RegExp(foldingRules.markers.start);
				setCollapseStateForMatchingLines(foldingModel, regExp, true);
			}
		}
	}
}

class UnfoldAllRegionsAction extends FoldingAction<void> {

	constructor() {
		super({
			id: 'editor.unfoldAllMarkerRegions',
			label: nls.localize('unfoldAllMarkerRegions.label', "Unfold All Regions"),
			alias: 'Unfold All Regions',
			precondition: CONTEXT_FOLDING_ENABLED,
			kbOpts: {
				kbExpr: EditorContextKeys.editorTextFocus,
				primary: KeyChord(KeyMod.CtrlCmd | KeyCode.KeyK, KeyMod.CtrlCmd | KeyCode.Digit9),
				weight: KeybindingWeight.EditorContrib
			}
		});
	}

	invoke(_foldingController: FoldingController, foldingModel: FoldingModel, editor: ICodeEditor, args: void, languageConfigurationService: ILanguageConfigurationService): void {
		if (foldingModel.regions.hasTypes()) {
			setCollapseStateForType(foldingModel, FoldingRangeKind.Region.value, false);
		} else {
			const editorModel = editor.getModel();
			if (!editorModel) {
				return;
			}
			const foldingRules = languageConfigurationService.getLanguageConfiguration(editorModel.getLanguageId()).foldingRules;
			if (foldingRules && foldingRules.markers && foldingRules.markers.start) {
				let regExp = new RegExp(foldingRules.markers.start);
				setCollapseStateForMatchingLines(foldingModel, regExp, false);
			}
		}
	}
}

class FoldAllRegionsExceptAction extends FoldingAction<void> {

	constructor() {
		super({
			id: 'editor.foldAllExcept',
			label: nls.localize('foldAllExcept.label', "Fold All Regions Except Selected"),
			alias: 'Fold All Regions Except Selected',
			precondition: CONTEXT_FOLDING_ENABLED,
			kbOpts: {
				kbExpr: EditorContextKeys.editorTextFocus,
				primary: KeyChord(KeyMod.CtrlCmd | KeyCode.KeyK, KeyMod.CtrlCmd | KeyCode.Minus),
				weight: KeybindingWeight.EditorContrib
			}
		});
	}

	invoke(_foldingController: FoldingController, foldingModel: FoldingModel, editor: ICodeEditor): void {
		let selectedLines = this.getSelectedLines(editor);
		setCollapseStateForRest(foldingModel, true, selectedLines);
	}

}

class UnfoldAllRegionsExceptAction extends FoldingAction<void> {

	constructor() {
		super({
			id: 'editor.unfoldAllExcept',
			label: nls.localize('unfoldAllExcept.label', "Unfold All Regions Except Selected"),
			alias: 'Unfold All Regions Except Selected',
			precondition: CONTEXT_FOLDING_ENABLED,
			kbOpts: {
				kbExpr: EditorContextKeys.editorTextFocus,
				primary: KeyChord(KeyMod.CtrlCmd | KeyCode.KeyK, KeyMod.CtrlCmd | KeyCode.Equal),
				weight: KeybindingWeight.EditorContrib
			}
		});
	}

	invoke(_foldingController: FoldingController, foldingModel: FoldingModel, editor: ICodeEditor): void {
		let selectedLines = this.getSelectedLines(editor);
		setCollapseStateForRest(foldingModel, false, selectedLines);
	}
}

class FoldAllAction extends FoldingAction<void> {

	constructor() {
		super({
			id: 'editor.foldAll',
			label: nls.localize('foldAllAction.label', "Fold All"),
			alias: 'Fold All',
			precondition: CONTEXT_FOLDING_ENABLED,
			kbOpts: {
				kbExpr: EditorContextKeys.editorTextFocus,
				primary: KeyChord(KeyMod.CtrlCmd | KeyCode.KeyK, KeyMod.CtrlCmd | KeyCode.Digit0),
				weight: KeybindingWeight.EditorContrib
			}
		});
	}

	invoke(_foldingController: FoldingController, foldingModel: FoldingModel, _editor: ICodeEditor): void {
		setCollapseStateLevelsDown(foldingModel, true);
	}
}

class UnfoldAllAction extends FoldingAction<void> {

	constructor() {
		super({
			id: 'editor.unfoldAll',
			label: nls.localize('unfoldAllAction.label', "Unfold All"),
			alias: 'Unfold All',
			precondition: CONTEXT_FOLDING_ENABLED,
			kbOpts: {
				kbExpr: EditorContextKeys.editorTextFocus,
				primary: KeyChord(KeyMod.CtrlCmd | KeyCode.KeyK, KeyMod.CtrlCmd | KeyCode.KeyJ),
				weight: KeybindingWeight.EditorContrib
			}
		});
	}

	invoke(_foldingController: FoldingController, foldingModel: FoldingModel, _editor: ICodeEditor): void {
		setCollapseStateLevelsDown(foldingModel, false);
	}
}

class FoldLevelAction extends FoldingAction<void> {
	private static readonly ID_PREFIX = 'editor.foldLevel';
	public static readonly ID = (level: number) => FoldLevelAction.ID_PREFIX + level;

	private getFoldingLevel() {
		return parseInt(this.id.substr(FoldLevelAction.ID_PREFIX.length));
	}

	invoke(_foldingController: FoldingController, foldingModel: FoldingModel, editor: ICodeEditor): void {
		setCollapseStateAtLevel(foldingModel, this.getFoldingLevel(), true, this.getSelectedLines(editor));
	}
}

/** Action to go to the parent fold of current line */
class GotoParentFoldAction extends FoldingAction<void> {
	constructor() {
		super({
			id: 'editor.gotoParentFold',
			label: nls.localize('gotoParentFold.label', "Go to Parent Fold"),
			alias: 'Go to Parent Fold',
			precondition: CONTEXT_FOLDING_ENABLED,
			kbOpts: {
				kbExpr: EditorContextKeys.editorTextFocus,
				weight: KeybindingWeight.EditorContrib
			}
		});
	}

	invoke(_foldingController: FoldingController, foldingModel: FoldingModel, editor: ICodeEditor): void {
		let selectedLines = this.getSelectedLines(editor);
		if (selectedLines.length > 0) {
			let startLineNumber = getParentFoldLine(selectedLines[0], foldingModel);
			if (startLineNumber !== null) {
				editor.setSelection({
					startLineNumber: startLineNumber,
					startColumn: 1,
					endLineNumber: startLineNumber,
					endColumn: 1
				});
			}
		}
	}
}

/** Action to go to the previous fold of current line */
class GotoPreviousFoldAction extends FoldingAction<void> {
	constructor() {
		super({
			id: 'editor.gotoPreviousFold',
			label: nls.localize('gotoPreviousFold.label', "Go to Previous Folding Range"),
			alias: 'Go to Previous Folding Range',
			precondition: CONTEXT_FOLDING_ENABLED,
			kbOpts: {
				kbExpr: EditorContextKeys.editorTextFocus,
				weight: KeybindingWeight.EditorContrib
			}
		});
	}

	invoke(_foldingController: FoldingController, foldingModel: FoldingModel, editor: ICodeEditor): void {
		let selectedLines = this.getSelectedLines(editor);
		if (selectedLines.length > 0) {
			let startLineNumber = getPreviousFoldLine(selectedLines[0], foldingModel);
			if (startLineNumber !== null) {
				editor.setSelection({
					startLineNumber: startLineNumber,
					startColumn: 1,
					endLineNumber: startLineNumber,
					endColumn: 1
				});
			}
		}
	}
}

/** Action to go to the next fold of current line */
class GotoNextFoldAction extends FoldingAction<void> {
	constructor() {
		super({
			id: 'editor.gotoNextFold',
			label: nls.localize('gotoNextFold.label', "Go to Next Folding Range"),
			alias: 'Go to Next Folding Range',
			precondition: CONTEXT_FOLDING_ENABLED,
			kbOpts: {
				kbExpr: EditorContextKeys.editorTextFocus,
				weight: KeybindingWeight.EditorContrib
			}
		});
	}

	invoke(_foldingController: FoldingController, foldingModel: FoldingModel, editor: ICodeEditor): void {
		let selectedLines = this.getSelectedLines(editor);
		if (selectedLines.length > 0) {
			let startLineNumber = getNextFoldLine(selectedLines[0], foldingModel);
			if (startLineNumber !== null) {
				editor.setSelection({
					startLineNumber: startLineNumber,
					startColumn: 1,
					endLineNumber: startLineNumber,
					endColumn: 1
				});
			}
		}
	}
}

class FoldSelectedAction extends FoldingAction<void> {

	constructor() {
		super({
			id: 'editor.foldSelected',
			label: nls.localize('foldSelectedAction.label', "Fold Selected Lines"),
			alias: 'Fold Selected Lines',
			precondition: CONTEXT_FOLDING_ENABLED,
			kbOpts: {
				kbExpr: EditorContextKeys.editorTextFocus,
				primary: KeyChord(KeyMod.CtrlCmd | KeyCode.KeyK, KeyMod.CtrlCmd | KeyCode.Period),
				weight: KeybindingWeight.EditorContrib
			}
		});
	}

	invoke(_foldingController: FoldingController, foldingModel: FoldingModel, editor: ICodeEditor): void {
		let collapseRanges: FoldRange[] = [];
		const selections = editor.getSelections();
		if (selections) {
			for (const selection of selections) {
				let endLineNumber = selection.endLineNumber;
				if (selection.endColumn === 1) {
					--endLineNumber;
				}
				if (endLineNumber > selection.startLineNumber) {
					collapseRanges.push(<FoldRange>{
						startLineNumber: selection.startLineNumber,
						endLineNumber: endLineNumber,
						isCollapsed: true,
						type: undefined
					});
					editor.setSelection({
						startLineNumber: selection.startLineNumber,
						startColumn: 1,
						endLineNumber: selection.startLineNumber,
						endColumn: 1
					});
				}
			}
			if (collapseRanges.length > 0) {
				collapseRanges.sort((a, b) => {
					return a.startLineNumber - b.startLineNumber;
				});
				const newRanges = FoldingRegions.sanitizeAndMerge(foldingModel.regions, collapseRanges, editor.getModel()?.getLineCount());
				foldingModel.updatePost(FoldingRegions.fromFoldRanges(newRanges));
			}
		}
	}
}


registerEditorContribution(FoldingController.ID, FoldingController);
registerEditorAction(UnfoldAction);
registerEditorAction(UnFoldRecursivelyAction);
registerEditorAction(FoldAction);
registerEditorAction(FoldRecursivelyAction);
registerEditorAction(FoldAllAction);
registerEditorAction(UnfoldAllAction);
registerEditorAction(FoldAllBlockCommentsAction);
registerEditorAction(FoldAllRegionsAction);
registerEditorAction(UnfoldAllRegionsAction);
registerEditorAction(FoldAllRegionsExceptAction);
registerEditorAction(UnfoldAllRegionsExceptAction);
registerEditorAction(ToggleFoldAction);
registerEditorAction(GotoParentFoldAction);
registerEditorAction(GotoPreviousFoldAction);
registerEditorAction(GotoNextFoldAction);
registerEditorAction(FoldSelectedAction);

for (let i = 1; i <= 7; i++) {
	registerInstantiatedEditorAction(
		new FoldLevelAction({
			id: FoldLevelAction.ID(i),
			label: nls.localize('foldLevelAction.label', "Fold Level {0}", i),
			alias: `Fold Level ${i}`,
			precondition: CONTEXT_FOLDING_ENABLED,
			kbOpts: {
				kbExpr: EditorContextKeys.editorTextFocus,
				primary: KeyChord(KeyMod.CtrlCmd | KeyCode.KeyK, KeyMod.CtrlCmd | (KeyCode.Digit0 + i)),
				weight: KeybindingWeight.EditorContrib
			}
		})
	);
}

export const foldBackgroundBackground = registerColor('editor.foldBackground', { light: transparent(editorSelectionBackground, 0.3), dark: transparent(editorSelectionBackground, 0.3), hc: null }, nls.localize('foldBackgroundBackground', "Background color behind folded ranges. The color must not be opaque so as not to hide underlying decorations."), true);
export const editorFoldForeground = registerColor('editorGutter.foldingControlForeground', { dark: iconForeground, light: iconForeground, hc: iconForeground }, nls.localize('editorGutter.foldingControlForeground', 'Color of the folding control in the editor gutter.'));

registerThemingParticipant((theme, collector) => {
	const foldBackground = theme.getColor(foldBackgroundBackground);
	if (foldBackground) {
		collector.addRule(`.monaco-editor .folded-background { background-color: ${foldBackground}; }`);
	}

	const editorFoldColor = theme.getColor(editorFoldForeground);
	if (editorFoldColor) {
		collector.addRule(`
		.monaco-editor .cldr${ThemeIcon.asCSSSelector(foldingExpandedIcon)},
		.monaco-editor .cldr${ThemeIcon.asCSSSelector(foldingCollapsedIcon)} {
			color: ${editorFoldColor} !important;
		}
		`);
	}
});<|MERGE_RESOLUTION|>--- conflicted
+++ resolved
@@ -32,16 +32,11 @@
 import { editorSelectionBackground, iconForeground, registerColor, transparent } from 'vs/platform/theme/common/colorRegistry';
 import { registerThemingParticipant, ThemeIcon } from 'vs/platform/theme/common/themeService';
 import { foldingCollapsedIcon, FoldingDecorationProvider, foldingExpandedIcon } from './foldingDecorations';
-<<<<<<< HEAD
 import { FoldingRegion, FoldingRegions, FoldRange } from './foldingRanges';
 import { SyntaxRangeProvider } from './syntaxRangeProvider';
-=======
-import { FoldingRegion, FoldingRegions } from './foldingRanges';
-import { ID_SYNTAX_PROVIDER, SyntaxRangeProvider } from './syntaxRangeProvider';
 import { INotificationService } from 'vs/platform/notification/common/notification';
 import Severity from 'vs/base/common/severity';
 
->>>>>>> b49f86ab
 
 const CONTEXT_FOLDING_ENABLED = new RawContextKey<boolean>('foldingEnabled', false);
 
@@ -268,28 +263,11 @@
 		if (this.rangeProvider) {
 			return this.rangeProvider;
 		}
-<<<<<<< HEAD
-		this.rangeProvider = new IndentRangeProvider(editorModel, this.languageConfigurationService); // fallback
-
+		this.rangeProvider = new IndentRangeProvider(editorModel, this.languageConfigurationService, this._maxFoldingRegions); // fallback
 		if (this._useFoldingProviders && this.foldingModel) {
 			let foldingProviders = FoldingRangeProviderRegistry.ordered(this.foldingModel.textModel);
 			if (foldingProviders.length > 0) {
-				this.rangeProvider = new SyntaxRangeProvider(editorModel, foldingProviders, () => this.triggerFoldingModelChanged());
-=======
-		this.rangeProvider = new IndentRangeProvider(editorModel, this.languageConfigurationService, this._maxFoldingRegions); // fallback
-
-		if (this._useFoldingProviders && this.foldingModel) {
-			let foldingProviders = FoldingRangeProviderRegistry.ordered(this.foldingModel.textModel);
-			if (foldingProviders.length === 0 && this.foldingStateMemento && this.foldingStateMemento.collapsedRegions) {
-				const rangeProvider = this.rangeProvider = new InitializingRangeProvider(editorModel, this.foldingStateMemento.collapsedRegions, () => {
-					// if after 30 the InitializingRangeProvider is still not replaced, force a refresh
-					this.foldingStateMemento = null;
-					this.onFoldingStrategyChanged();
-				}, 30000);
-				return rangeProvider; // keep memento in case there are still no foldingProviders on the next request.
-			} else if (foldingProviders.length > 0) {
 				this.rangeProvider = new SyntaxRangeProvider(editorModel, foldingProviders, () => this.triggerFoldingModelChanged(), this._maxFoldingRegions);
->>>>>>> b49f86ab
 			}
 		}
 		return this.rangeProvider;
