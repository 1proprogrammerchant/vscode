/*---------------------------------------------------------------------------------------------
 *  Copyright (c) Microsoft Corporation. All rights reserved.
 *  Licensed under the MIT License. See License.txt in the project root for license information.
 *--------------------------------------------------------------------------------------------*/

// This is the place for API experiments and proposal.

declare module 'vscode' {

	export namespace window {
		export function sampleFunction(): Thenable<any>;
	}

	//#region Joh: remote, search provider

	export interface TextSearchQuery {
		pattern: string;
		isRegExp?: boolean;
		isCaseSensitive?: boolean;
		isWordMatch?: boolean;
	}

	export interface SearchOptions {
		folder: Uri;
		includes: string[]; // paths relative to folder
		excludes: string[];
		useIgnoreFiles?: boolean;
		followSymlinks?: boolean;
	}

	export interface TextSearchOptions extends SearchOptions {
		previewOptions?: any; // total length? # of context lines? leading and trailing # of chars?
		maxFileSize?: number;
		encoding?: string;
	}

	export interface FileSearchOptions extends SearchOptions { }

	export interface TextSearchResult {
		path: string;
		range: Range;

		// For now, preview must be a single line of text
		preview: { text: string, match: Range };
	}

	export interface SearchProvider {
		provideFileSearchResults?(options: FileSearchOptions, progress: Progress<string>, token: CancellationToken): Thenable<void>;
		provideTextSearchResults?(query: TextSearchQuery, options: TextSearchOptions, progress: Progress<TextSearchResult>, token: CancellationToken): Thenable<void>;
	}

	export namespace workspace {
		export function registerSearchProvider(scheme: string, provider: SearchProvider): Disposable;
	}

	//#endregion

	//#region Joao: diff command

	/**
	 * The contiguous set of modified lines in a diff.
	 */
	export interface LineChange {
		readonly originalStartLineNumber: number;
		readonly originalEndLineNumber: number;
		readonly modifiedStartLineNumber: number;
		readonly modifiedEndLineNumber: number;
	}

	export namespace commands {

		/**
		 * Registers a diff information command that can be invoked via a keyboard shortcut,
		 * a menu item, an action, or directly.
		 *
		 * Diff information commands are different from ordinary [commands](#commands.registerCommand) as
		 * they only execute when there is an active diff editor when the command is called, and the diff
		 * information has been computed. Also, the command handler of an editor command has access to
		 * the diff information.
		 *
		 * @param command A unique identifier for the command.
		 * @param callback A command handler function with access to the [diff information](#LineChange).
		 * @param thisArg The `this` context used when invoking the handler function.
		 * @return Disposable which unregisters this command on disposal.
		 */
		export function registerDiffInformationCommand(command: string, callback: (diff: LineChange[], ...args: any[]) => any, thisArg?: any): Disposable;
	}

	//#endregion

	//#region Joh: decorations

	//todo@joh -> make class
	export interface DecorationData {
		priority?: number;
		title?: string;
		bubble?: boolean;
		abbreviation?: string;
		color?: ThemeColor;
		source?: string;
	}

	export interface SourceControlResourceDecorations {
		source?: string;
		letter?: string;
		color?: ThemeColor;
	}

	export interface DecorationProvider {
		onDidChangeDecorations: Event<undefined | Uri | Uri[]>;
		provideDecoration(uri: Uri, token: CancellationToken): ProviderResult<DecorationData>;
	}

	export namespace window {
		export function registerDecorationProvider(provider: DecorationProvider): Disposable;
	}

	//#endregion

	//#region André: debug

	/**
	 * Represents a debug adapter executable and optional arguments passed to it.
	 */
	export class DebugAdapterExecutable {
		/**
		 * The command path of the debug adapter executable.
		 * A command must be either an absolute path or the name of an executable looked up via the PATH environment variable.
		 * The special value 'node' will be mapped to VS Code's built-in node runtime.
		 */
		readonly command: string;

		/**
		 * Optional arguments passed to the debug adapter executable.
		 */
		readonly args: string[];

		/**
		 * Create a new debug adapter specification.
		 */
		constructor(command: string, args?: string[]);
	}

	export interface DebugConfigurationProvider {
		/**
		 * This optional method is called just before a debug adapter is started to determine its executable path and arguments.
		 * Registering more than one debugAdapterExecutable for a type results in an error.
		 * @param folder The workspace folder from which the configuration originates from or undefined for a folderless setup.
		 * @param token A cancellation token.
		 * @return a [debug adapter's executable and optional arguments](#DebugAdapterExecutable) or undefined.
		 */
		debugAdapterExecutable?(folder: WorkspaceFolder | undefined, token?: CancellationToken): ProviderResult<DebugAdapterExecutable>;
	}

	//#endregion

	//#region Rob, Matt: logging

	/**
	 * The severity level of a log message
	 */
	export enum LogLevel {
		Trace = 1,
		Debug = 2,
		Info = 3,
		Warning = 4,
		Error = 5,
		Critical = 6,
		Off = 7
	}

	/**
	 * A logger for writing to an extension's log file, and accessing its dedicated log directory.
	 */
	export interface Logger {
		trace(message: string, ...args: any[]): void;
		debug(message: string, ...args: any[]): void;
		info(message: string, ...args: any[]): void;
		warn(message: string, ...args: any[]): void;
		error(message: string | Error, ...args: any[]): void;
		critical(message: string | Error, ...args: any[]): void;
	}

	export interface ExtensionContext {
		/**
		 * This extension's logger
		 */
		logger: Logger;

		/**
		 * Path where an extension can write log files.
		 *
		 * Extensions must create this directory before writing to it. The parent directory will always exist.
		 */
		readonly logDirectory: string;
	}

	export namespace env {
		/**
		 * Current logging level.
		 *
		 * @readonly
		 */
		export const logLevel: LogLevel;
	}

	//#endregion

	//#region Joao: SCM validation

	/**
	 * Represents the validation type of the Source Control input.
	 */
	export enum SourceControlInputBoxValidationType {

		/**
		 * Something not allowed by the rules of a language or other means.
		 */
		Error = 0,

		/**
		 * Something suspicious but allowed.
		 */
		Warning = 1,

		/**
		 * Something to inform about but not a problem.
		 */
		Information = 2
	}

	export interface SourceControlInputBoxValidation {

		/**
		 * The validation message to display.
		 */
		readonly message: string;

		/**
		 * The validation type.
		 */
		readonly type: SourceControlInputBoxValidationType;
	}

	/**
	 * Represents the input box in the Source Control viewlet.
	 */
	export interface SourceControlInputBox {

		/**
		 * A validation function for the input box. It's possible to change
		 * the validation provider simply by setting this property to a different function.
		 */
		validateInput?(value: string, cursorPosition: number): ProviderResult<SourceControlInputBoxValidation | undefined | null>;
	}

	//#endregion

	//#region Task

	export namespace workspace {

		/**
		 * Fetches all tasks available in the systems. This includes tasks
		 * from `tasks.json` files as well as tasks from task providers
		 * contributed through extensions.
		 *
		 * @param filter a filter to filter the return tasks.
		 */
		export function fetchTasks(filter?: TaskFilter): Thenable<Task[]>;

		/**
		 * Executes a task that is managed by VS Code. The returned
		 * task execution can be used to terminate the task.
		 *
		 * @param task the task to execute
		 */
		export function executeTask(task: Task): Thenable<TaskExecution>;

		/**
		 * The currently active task executions or an empty array.
		 *
		 * @readonly
		 */
		export let taskExecutions: ReadonlyArray<TaskExecution>;

		/**
		 * Fires when a task starts.
		 */
		export const onDidStartTask: Event<TaskStartEvent>;

		/**
		 * Fires when a task ends.
		 */
		export const onDidEndTask: Event<TaskEndEvent>;
	}

	//#endregion

<<<<<<< HEAD
	//#region Comments
	/**
	 * Comments provider related APIs are still in early stages, they may be changed significantly during our API experiments.
	 */

	interface CommentInfo {
		threads: CommentThread[];
		commentingRanges?: Range[];
	}

	export enum CommentThreadCollapsibleState {
		/**
		 * Determines an item is collapsed
		 */
		Collapsed = 0,
		/**
		 * Determines an item is expanded
		 */
		Expanded = 1
	}

	interface CommentThread {
		threadId: string;
		resource: Uri;
		range: Range;
		comments: Comment[];
		collapsibleState?: CommentThreadCollapsibleState;
	}

	interface Comment {
		commentId: string;
		body: MarkdownString;
		userName: string;
		gravatar: string;
		command?: Command;
	}

	export interface CommentThreadChangedEvent {
		/**
		 * Added comment threads.
		 */
		readonly added: CommentThread[];

		/**
		 * Removed comment threads.
		 */
		readonly removed: CommentThread[];

		/**
		 * Changed comment threads.
		 */
		readonly changed: CommentThread[];
	}

	interface DocumentCommentProvider {
		provideDocumentComments(document: TextDocument, token: CancellationToken): Promise<CommentInfo>;
		createNewCommentThread?(document: TextDocument, range: Range, text: string, token: CancellationToken): Promise<CommentThread>;
		replyToCommentThread?(document: TextDocument, range: Range, commentThread: CommentThread, text: string, token: CancellationToken): Promise<CommentThread>;
		onDidChangeCommentThreads?: Event<CommentThreadChangedEvent>;
	}

	interface WorkspaceCommentProvider {
		provideWorkspaceComments(token: CancellationToken): Promise<CommentThread[]>;
		createNewCommentThread?(document: TextDocument, range: Range, text: string, token: CancellationToken): Promise<CommentThread>;
		replyToCommentThread?(document: TextDocument, range: Range, commentThread: CommentThread, text: string, token: CancellationToken): Promise<CommentThread>;

		onDidChangeCommentThreads?: Event<CommentThreadChangedEvent>;
	}

	namespace workspace {
		export function registerDocumentCommentProvider(provider: DocumentCommentProvider): Disposable;
		export function registerWorkspaceCommentProvider(provider: WorkspaceCommentProvider): Disposable;
	}
	//#endregion
=======
>>>>>>> 68ffa00e

	//#region Terminal

	export interface Terminal {
		/**
		 * Fires when the terminal's pty slave pseudo-device is written to. In other words, this
		 * provides access to the raw data stream from the process running within the terminal,
		 * including ANSI sequences.
		 */
		onData: Event<string>;
	}

	export namespace window {
		/**
		 * The currently opened terminals or an empty array.
		 *
		 * @readonly
		 */
		export let terminals: Terminal[];

		/**
		 * An [event](#Event) which fires when a terminal has been created, either through the
		 * [createTerminal](#window.createTerminal) API or commands.
		 */
		export const onDidOpenTerminal: Event<Terminal>;
	}

	//#endregion

	//#region URLs

	export interface ProtocolHandler {
		handleUri(uri: Uri): void;
	}

	export namespace window {

		/**
		 * Registers a protocol handler capable of handling system-wide URIs.
		 */
		export function registerProtocolHandler(handler: ProtocolHandler): Disposable;
	}

	//#endregion

	//#region Joh: hierarchical document symbols, https://github.com/Microsoft/vscode/issues/34968

	export class Hierarchy<T> {
		parent: T;
		children: Hierarchy<T>[];
		constructor(element: T);
	}

	export class SymbolInformation2 extends SymbolInformation {
		detail: string;
		range: Range;
		constructor(name: string, detail: string, kind: SymbolKind, range: Range, location: Location);
	}

	export interface DocumentSymbolProvider {
		provideDocumentSymbols(document: TextDocument, token: CancellationToken): ProviderResult<SymbolInformation[] | Hierarchy<SymbolInformation>[]>;
	}

	//#endregion

	//#region Joh -> exclusive document filters

	export interface DocumentFilter {
		exclusive?: boolean;
	}

	//#endregion

	//#region mjbvz: Unused diagnostics
	/**
	 * Additional metadata about the type of diagnostic.
	 */
	export enum DiagnosticTag {
		/**
		 * Unused or unnecessary code.
		 */
		Unnecessary = 1,
	}

	export interface Diagnostic {
		/**
		 * Additional metadata about the type of the diagnostic.
		 */
		customTags?: DiagnosticTag[];
	}

	//#endregion

	//#region mjbvz: File rename events
	export interface ResourceRenamedEvent {
		readonly oldResource: Uri;
		readonly newResource: Uri;
	}

	export namespace workspace {
		export const onDidRenameResource: Event<ResourceRenamedEvent>;
	}
	//#endregion

	//#region mjbvz: Code action trigger

	/**
	 * How a [code action provider](#CodeActionProvider) was triggered
	 */
	export enum CodeActionTrigger {
		/**
		 * Provider was triggered automatically by VS Code.
		 */
		Automatic = 1,

		/**
		 * User requested code actions.
		 */
		Manual = 2,
	}

	interface CodeActionContext {
		/**
		 * How the code action provider was triggered.
		 */
		triggerKind?: CodeActionTrigger;
	}

	//#endregion


	//#region Matt: WebView Serializer

	/**
	 * Restore webview panels that have been persisted when vscode shuts down.
	 */
	interface WebviewPanelSerializer {
		/**
		 * Restore a webview panel from its seriailzed `state`.
		 *
		 * Called when a serialized webview first becomes visible.
		 *
		 * @param webviewPanel Webview panel to restore. The serializer should take ownership of this panel.
		 * @param state Persisted state.
		 *
		 * @return Thanble indicating that the webview has been fully restored.
		 */
		deserializeWebviewPanel(webviewPanel: WebviewPanel, state: any): Thenable<void>;
	}

	namespace window {
		/**
		 * Registers a webview panel serializer.
		 *
		 * Extensions that support reviving should have an `"onWebviewPanel:viewType"` activation method and
		 * make sure that [registerWebviewPanelSerializer](#registerWebviewPanelSerializer) is called during activation.
		 *
		 * Only a single serializer may be registered at a time for a given `viewType`.
		 *
		 * @param viewType Type of the webview panel that can be serialized.
		 * @param serializer Webview serializer.
		 */
		export function registerWebviewPanelSerializer(viewType: string, serializer: WebviewPanelSerializer): Disposable;
	}

	//#endregion
}<|MERGE_RESOLUTION|>--- conflicted
+++ resolved
@@ -297,7 +297,6 @@
 
 	//#endregion
 
-<<<<<<< HEAD
 	//#region Comments
 	/**
 	 * Comments provider related APIs are still in early stages, they may be changed significantly during our API experiments.
@@ -372,8 +371,6 @@
 		export function registerWorkspaceCommentProvider(provider: WorkspaceCommentProvider): Disposable;
 	}
 	//#endregion
-=======
->>>>>>> 68ffa00e
 
 	//#region Terminal
 
